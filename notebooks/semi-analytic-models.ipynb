{
 "cells": [
  {
   "cell_type": "code",
   "execution_count": null,
   "id": "f9a9d9bc",
   "metadata": {},
   "outputs": [],
   "source": [
    "%reload_ext autoreload\n",
    "%autoreload 2\n",
    "\n",
    "import warnings\n",
    "import numpy as np\n",
    "import matplotlib as mpl\n",
    "import matplotlib.pyplot as plt\n",
    "import tqdm.notebook as tqdm\n",
    "\n",
    "import kalepy as kale\n",
    "\n",
    "import holodeck as holo\n",
    "from holodeck import sams\n",
    "from holodeck import utils, plot\n",
    "from holodeck.constants import MSOL, YR\n",
    "\n",
    "# Silence annoying numpy errors\n",
    "np.seterr(divide='ignore', invalid='ignore', over='ignore')\n",
    "warnings.filterwarnings(\"ignore\", category=UserWarning)\n",
    "\n",
    "# Plotting settings\n",
    "mpl.rc('font', **{'family': 'serif', 'sans-serif': ['Times'], 'size': 15})\n",
    "mpl.rc('lines', solid_capstyle='round')\n",
    "mpl.rc('mathtext', fontset='cm')\n",
    "mpl.style.use('default')   # avoid dark backgrounds from dark theme vscode\n",
    "plt.rcParams.update({'grid.alpha': 0.5})\n",
    "\n",
    "log = holo.log"
   ]
  },
  {
   "attachments": {},
   "cell_type": "markdown",
   "id": "630dd2a1",
   "metadata": {},
   "source": [
    "# Quick Start"
   ]
  },
  {
   "attachments": {},
   "cell_type": "markdown",
   "id": "f691ee46",
   "metadata": {},
   "source": [
    "Construct a Semi-Analytic Model (SAM) using all of the default parameters"
   ]
  },
  {
   "cell_type": "code",
   "execution_count": null,
   "id": "4f80bc42",
   "metadata": {},
   "outputs": [],
   "source": [
    "sam = sams.Semi_Analytic_Model(shape=30)"
   ]
  },
  {
   "attachments": {},
   "cell_type": "markdown",
   "id": "5bb4f96a",
   "metadata": {},
   "source": [
    "Choose the edges of the frequency bins at which to calculate the GWB"
   ]
  },
  {
   "cell_type": "code",
   "execution_count": null,
   "id": "a4e14d8e",
   "metadata": {},
   "outputs": [],
   "source": [
    "# fobs = utils.nyquist_freqs(10.0*YR, 0.2*YR)\n",
    "# fobs_edges = utils.nyquist_freqs_edges(10.0*YR, 0.2*YR)\n",
    "fobs, fobs_edges = utils.pta_freqs(num=20)\n",
    "print(f\"Number of frequency bins: {fobs.size-1}\")\n",
    "print(f\"  between [{fobs[0]*YR:.2f}, {fobs[-1]*YR:.2f}] 1/yr\")\n",
    "print(f\"          [{fobs[0]*1e9:.2f}, {fobs[-1]*1e9:.2f}] nHz\")"
   ]
  },
  {
   "attachments": {},
   "cell_type": "markdown",
   "id": "34f11e96",
   "metadata": {},
   "source": [
    "Calculate GWB at given observed GW frequencies (`fobs`) for many different realizations to get a distribution of spectra"
   ]
  },
  {
   "cell_type": "code",
   "execution_count": null,
   "id": "abde3ae2",
   "metadata": {},
   "outputs": [],
   "source": [
    "hc_ss, hc_bg = sam.gwb(fobs_edges, realize=30)    # calculate many different realizations\n",
    "gwb = np.sqrt(np.sum(hc_ss ** 2, axis=-1) + hc_bg**2)"
   ]
  },
  {
   "attachments": {},
   "cell_type": "markdown",
   "id": "ebc65eca",
   "metadata": {},
   "source": [
    "Plot GWB over multiple realizations"
   ]
  },
  {
   "cell_type": "code",
   "execution_count": null,
   "id": "b69aed2a",
   "metadata": {},
   "outputs": [],
   "source": [
    "nsamp = 5    # number of sample GWB spectra to plot\n",
    "fig, ax = plot.figax(xlabel='Frequency $f_\\mathrm{obs}$ [1/yr]', ylabel='Characteristic Strain $h_c$')\n",
    "\n",
    "# `fobs` are bin centers in CGS units, convert to [1/yr]\n",
    "xx = fobs * YR\n",
    "\n",
    "# plot a reference, pure power-law  strain spectrum:   h_c(f) = 1e-15 * (f * yr) ^ -2/3\n",
    "yy = 1e-15 * np.power(xx, -2.0/3.0)\n",
    "ax.plot(xx, yy, 'k--', alpha=0.25, lw=2.0)\n",
    "\n",
    "# Plot the median GWB spectrum\n",
    "ax.plot(xx, np.median(gwb, axis=-1), 'k-')\n",
    "\n",
    "# Plot `nsamp` random spectra \n",
    "nsamp = np.min([nsamp, gwb.shape[1]])\n",
    "idx = np.random.choice(gwb.shape[1], nsamp, replace=False)\n",
    "ax.plot(xx, gwb[:, idx], 'k-', lw=1.0, alpha=0.1)\n",
    "\n",
    "# plot contours at 50% and 98% confidence intervals\n",
    "for pp in [50, 98]:\n",
    "    percs = pp / 2\n",
    "    percs = [50 - percs, 50 + percs]\n",
    "    ax.fill_between(xx, *np.percentile(gwb, percs, axis=-1), alpha=0.25, color='b')\n",
    "    \n",
    "plt.show()"
   ]
  },
  {
   "attachments": {},
   "cell_type": "markdown",
   "id": "4356677c",
   "metadata": {},
   "source": [
    "# Build SAM using Galaxy Pair Fraction (GPF) and Galaxy Merger Time (GMT)"
   ]
  },
  {
   "cell_type": "code",
   "execution_count": null,
   "id": "7dacb18d",
   "metadata": {},
   "outputs": [],
   "source": [
    "gsmf = holo.sams.GSMF_Schechter()        # Galaxy Stellar-Mass Function (GSMF)\n",
    "gpf = holo.sams.GPF_Power_Law()          # Galaxy Pair Fraction         (GPF)\n",
    "gmt = holo.sams.GMT_Power_Law()          # Galaxy Merger Time           (GMT)\n",
    "mmbulge = holo.relations.MMBulge_MM2013() # M-MBulge Relation            (MMB)\n",
    "\n",
    "sam = holo.sams.Semi_Analytic_Model(gsmf=gsmf, gpf=gpf, gmt=gmt, mmbulge=mmbulge, shape=30)"
   ]
  },
  {
   "attachments": {},
   "cell_type": "markdown",
   "id": "526f1ed3",
   "metadata": {},
   "source": [
    "Calculate the distribution of GWB Amplitudes at 1/yr"
   ]
  },
  {
   "cell_type": "code",
   "execution_count": null,
   "id": "e9fc9e99",
   "metadata": {},
   "outputs": [],
   "source": [
    "fobs_yr = 1.0/YR\n",
    "fobs_yr = fobs_yr * (1.0 + np.array([-0.05, 0.05]))\n",
    "cw_yr, bg_yr = sam.gwb(fobs_yr, realize=100, loudest=1)\n",
    "gwb_ref = sam.gwb_ideal(1.0/YR)\n",
    "\n",
    "# combine CW and GWB into total amplitude\n",
    "ayr = np.sum(cw_yr**2, axis=-1) + bg_yr**2\n",
    "ayr = np.sqrt(ayr).flatten()"
   ]
  },
  {
   "attachments": {},
   "cell_type": "markdown",
   "id": "0584c3b6",
   "metadata": {},
   "source": [
    "Plot the distribution"
   ]
  },
  {
   "cell_type": "code",
   "execution_count": null,
   "id": "e56708aa",
   "metadata": {},
   "outputs": [],
   "source": [
    "fig, ax = plt.subplots(figsize=[8, 4])\n",
    "ax.set(xlabel=r'$\\log_{10}(A_\\mathrm{yr})$', ylabel='Probability Density')\n",
    "ax.grid(alpha=0.2)\n",
    "\n",
    "# use `kalepy` do draw the 1D distribution\n",
    "kale.dist1d(np.log10(ayr), density=True, confidence=True)\n",
    "ax.axvline(np.log10(gwb_ref), ls='--', color='k')\n",
    "\n",
    "plt.show()"
   ]
  },
  {
   "attachments": {},
   "cell_type": "markdown",
   "id": "4b567f98",
   "metadata": {},
   "source": [
    "## Plot GWB Amplitude Distribution vs. M-MBulge parameters"
   ]
  },
  {
   "attachments": {},
   "cell_type": "markdown",
   "id": "20f4383b",
   "metadata": {},
   "source": [
    "Calculate GWB amplitudes at $f = 1/yr$ over a grid of M-Mbulge parameters, specifically the amplitude and power-law."
   ]
  },
  {
   "cell_type": "code",
   "execution_count": null,
   "id": "55cb90ca",
   "metadata": {},
   "outputs": [],
   "source": [
    "# Choose parameters to explore\n",
    "NREALS = 10     # number of realizations at each parameter combination\n",
    "alpha_list = [1.0, 1.5]     # M-Mbulge power-law index\n",
    "norm_list = [3e8, 3e9]\n",
    "# norm_list = np.logspace(8, 9.5, 4)     # M-Mbulge normalization, units of [Msol]\n",
    "\n",
    "dist_mmb = np.zeros((len(alpha_list), len(norm_list), NREALS))\n",
    "\n",
    "# Iterate over a grid of both paremeters\n",
    "for aa, alpha in enumerate(tqdm.tqdm(alpha_list)):\n",
    "    for nn, norm in enumerate(tqdm.tqdm(norm_list, leave=False)):\n",
    "        # Create the M-Mbulge relationship for these parameters\n",
    "        mmbulge = holo.relations.MMBulge_Standard(mamp=norm*MSOL, mplaw=alpha)\n",
    "        # Build a new sam\n",
    "        sam = holo.sams.Semi_Analytic_Model(gsmf=gsmf, gpf=gpf, gmt=gmt, mmbulge=mmbulge, shape=20)\n",
    "        # Calculate the distribution of GWB amplitudes\n",
    "        cw, dist_mmb[aa, nn, :] = sam.gwb(fobs_yr, realize=NREALS, loudest=0)\n",
    "        if nn == 0:\n",
<<<<<<< HEAD
    "            print(f\"{aa=} {alpha=} {np.median(dist_mmb[aa, nn, :]):.4e}\")\n",
    "        # break"
=======
    "            print(f\"{aa=} {alpha=} {np.median(dist_mmb[aa, nn, :]):.4e}\")\n"
>>>>>>> 232d86bc
   ]
  },
  {
   "attachments": {},
   "cell_type": "markdown",
   "id": "cc13e780",
   "metadata": {},
   "source": [
    "Plot the interquartile ranges for each power-law, as a function of normalization"
   ]
  },
  {
   "cell_type": "code",
   "execution_count": null,
   "id": "22a7c9c1",
   "metadata": {},
   "outputs": [],
   "source": [
    "fig, ax = plt.subplots(figsize=[6, 4])\n",
    "ax.set(xscale='log', xlabel='M-MBulge Mass Normalization', yscale='log', ylabel=r'GWB Amplitude $A_\\mathrm{yr}$')\n",
    "ax.grid(alpha=0.2)\n",
    "\n",
    "for aa, dd in zip(alpha_list, dist_mmb):\n",
    "    med = np.median(dd, axis=-1)\n",
    "    cc, = ax.plot(norm_list, med, label=aa)\n",
    "    cc = cc.get_color()\n",
    "    ax.fill_between(norm_list, *np.percentile(dd, [25, 75], axis=-1), color=cc, alpha=0.15)\n",
    "    \n",
    "plt.legend(title='M-MBulge Slope')\n",
    "plt.show()"
   ]
  },
  {
   "attachments": {},
   "cell_type": "markdown",
   "id": "f700ff7c",
   "metadata": {},
   "source": [
    "# Build SAM using Galaxy Merger Rate"
   ]
  },
  {
   "cell_type": "code",
   "execution_count": null,
   "id": "d4b88635",
   "metadata": {},
   "outputs": [],
   "source": [
    "gsmf = holo.sams.GSMF_Schechter()        # Galaxy Stellar-Mass Function (GSMF)\n",
    "gmr = holo.sams.GMR_Illustris()          # Galaxy Merger Rate           (GMR)\n",
    "mmbulge = holo.relations.MMBulge_MM2013() # M-MBulge Relation            (MMB)\n",
    "\n",
    "sam = holo.sams.Semi_Analytic_Model(gsmf=gsmf, mmbulge=mmbulge, gmr=gmr, shape=30)"
   ]
  },
  {
   "cell_type": "code",
   "execution_count": null,
   "id": "894e9d6d",
   "metadata": {},
   "outputs": [],
   "source": [
    "fobs_yr = 1.0/YR\n",
    "fobs_yr = fobs_yr * (1.0 + np.array([-0.05, 0.05]))\n",
    "cw_yr, bg_yr = sam.gwb(fobs_yr, realize=100, loudest=1)\n",
    "gwb_ref = sam.gwb_ideal(1.0/YR)\n",
    "\n",
    "# combine CW and GWB into total amplitude\n",
    "ayr = np.sum(cw_yr**2, axis=-1) + bg_yr**2\n",
    "ayr = np.sqrt(ayr).flatten()"
   ]
  },
  {
   "cell_type": "code",
   "execution_count": null,
   "id": "bf4ea909",
   "metadata": {},
   "outputs": [],
   "source": [
    "fig, ax = plt.subplots(figsize=[8, 4])\n",
    "ax.set(xlabel=r'$\\log_{10}(A_\\mathrm{yr})$', ylabel='Probability Density')\n",
    "ax.grid(alpha=0.2)\n",
    "\n",
    "# use `kalepy` do draw the 1D distribution\n",
    "kale.dist1d(np.log10(ayr), density=True, confidence=True)\n",
    "ax.axvline(np.log10(gwb_ref), ls='--', color='k')\n",
    "\n",
    "plt.show()"
   ]
  },
  {
   "cell_type": "code",
   "execution_count": null,
   "id": "962bf646",
   "metadata": {},
   "outputs": [],
   "source": []
  }
 ],
 "metadata": {
  "interpreter": {
   "hash": "61b4062b24dfb1010f420dad5aa3bd73a4d2af47d0ec44eafec465a35a9d7239"
  },
  "kernelspec": {
   "display_name": "Python 3 (ipykernel)",
   "language": "python",
   "name": "python3"
  },
  "language_info": {
   "codemirror_mode": {
    "name": "ipython",
    "version": 3
   },
   "file_extension": ".py",
   "mimetype": "text/x-python",
   "name": "python",
   "nbconvert_exporter": "python",
   "pygments_lexer": "ipython3",
   "version": "3.9.17"
  },
  "toc": {
   "base_numbering": 1,
   "nav_menu": {},
   "number_sections": true,
   "sideBar": true,
   "skip_h1_title": false,
   "title_cell": "Table of Contents",
   "title_sidebar": "Contents",
   "toc_cell": false,
   "toc_position": {
    "height": "calc(100% - 180px)",
    "left": "10px",
    "top": "150px",
    "width": "165px"
   },
   "toc_section_display": true,
   "toc_window_display": true
  },
  "varInspector": {
   "cols": {
    "lenName": 16,
    "lenType": 16,
    "lenVar": 40
   },
   "kernels_config": {
    "python": {
     "delete_cmd_postfix": "",
     "delete_cmd_prefix": "del ",
     "library": "var_list.py",
     "varRefreshCmd": "print(var_dic_list())"
    },
    "r": {
     "delete_cmd_postfix": ") ",
     "delete_cmd_prefix": "rm(",
     "library": "var_list.r",
     "varRefreshCmd": "cat(var_dic_list()) "
    }
   },
   "types_to_exclude": [
    "module",
    "function",
    "builtin_function_or_method",
    "instance",
    "_Feature"
   ],
   "window_display": false
  }
 },
 "nbformat": 4,
 "nbformat_minor": 5
}<|MERGE_RESOLUTION|>--- conflicted
+++ resolved
@@ -272,12 +272,8 @@
     "        # Calculate the distribution of GWB amplitudes\n",
     "        cw, dist_mmb[aa, nn, :] = sam.gwb(fobs_yr, realize=NREALS, loudest=0)\n",
     "        if nn == 0:\n",
-<<<<<<< HEAD
     "            print(f\"{aa=} {alpha=} {np.median(dist_mmb[aa, nn, :]):.4e}\")\n",
     "        # break"
-=======
-    "            print(f\"{aa=} {alpha=} {np.median(dist_mmb[aa, nn, :]):.4e}\")\n"
->>>>>>> 232d86bc
    ]
   },
   {
