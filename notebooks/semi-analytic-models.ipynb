--- conflicted
+++ resolved
@@ -477,11 +477,7 @@
   },
   {
    "cell_type": "markdown",
-<<<<<<< HEAD
-   "id": "32",
-=======
    "id": "33",
->>>>>>> 0be249e0
    "metadata": {},
    "source": [
     "Calculate the total number of binaries in certain ranges of parameter space"
@@ -490,11 +486,7 @@
   {
    "cell_type": "code",
    "execution_count": null,
-<<<<<<< HEAD
-   "id": "33",
-=======
    "id": "34",
->>>>>>> 0be249e0
    "metadata": {},
    "outputs": [],
    "source": [
@@ -525,11 +517,7 @@
   },
   {
    "cell_type": "markdown",
-<<<<<<< HEAD
-   "id": "34",
-=======
    "id": "35",
->>>>>>> 0be249e0
    "metadata": {},
    "source": [
     "### Self-Consistent Binary Evolution (Phenomenological Model)"
@@ -538,11 +526,7 @@
   {
    "cell_type": "code",
    "execution_count": null,
-<<<<<<< HEAD
-   "id": "35",
-=======
    "id": "36",
->>>>>>> 0be249e0
    "metadata": {},
    "outputs": [],
    "source": [
@@ -558,11 +542,7 @@
   {
    "cell_type": "code",
    "execution_count": null,
-<<<<<<< HEAD
-   "id": "36",
-=======
    "id": "37",
->>>>>>> 0be249e0
    "metadata": {},
    "outputs": [],
    "source": [
@@ -596,11 +576,7 @@
   },
   {
    "cell_type": "markdown",
-<<<<<<< HEAD
-   "id": "37",
-=======
    "id": "38",
->>>>>>> 0be249e0
    "metadata": {},
    "source": [
     "## Gravitational Waves"
@@ -608,11 +584,7 @@
   },
   {
    "cell_type": "markdown",
-<<<<<<< HEAD
-   "id": "38",
-=======
    "id": "39",
->>>>>>> 0be249e0
    "metadata": {},
    "source": [
     "### Compare GWB and CW"
@@ -621,11 +593,7 @@
   {
    "cell_type": "code",
    "execution_count": null,
-<<<<<<< HEAD
-   "id": "39",
-=======
    "id": "40",
->>>>>>> 0be249e0
    "metadata": {},
    "outputs": [],
    "source": [
@@ -646,11 +614,7 @@
   {
    "cell_type": "code",
    "execution_count": null,
-<<<<<<< HEAD
-   "id": "40",
-=======
    "id": "41",
->>>>>>> 0be249e0
    "metadata": {},
    "outputs": [],
    "source": [
@@ -674,11 +638,7 @@
   {
    "attachments": {},
    "cell_type": "markdown",
-<<<<<<< HEAD
-   "id": "41",
-=======
    "id": "42",
->>>>>>> 0be249e0
    "metadata": {},
    "source": [
     "Calculate the distribution of GWB Amplitudes at 1/yr"
@@ -687,11 +647,7 @@
   {
    "cell_type": "code",
    "execution_count": null,
-<<<<<<< HEAD
-   "id": "42",
-=======
    "id": "43",
->>>>>>> 0be249e0
    "metadata": {},
    "outputs": [],
    "source": [
@@ -734,11 +690,7 @@
   {
    "attachments": {},
    "cell_type": "markdown",
-<<<<<<< HEAD
-   "id": "43",
-=======
    "id": "44",
->>>>>>> 0be249e0
    "metadata": {},
    "source": [
     "## Plot GWB Amplitude Distribution vs. M-MBulge parameters"
@@ -747,11 +699,7 @@
   {
    "attachments": {},
    "cell_type": "markdown",
-<<<<<<< HEAD
-   "id": "44",
-=======
    "id": "45",
->>>>>>> 0be249e0
    "metadata": {},
    "source": [
     "Calculate GWB amplitudes at $f = 1/yr$ over a grid of M-Mbulge parameters, specifically the amplitude and power-law."
@@ -760,11 +708,7 @@
   {
    "cell_type": "code",
    "execution_count": null,
-<<<<<<< HEAD
-   "id": "45",
-=======
    "id": "46",
->>>>>>> 0be249e0
    "metadata": {},
    "outputs": [],
    "source": [
@@ -793,11 +737,7 @@
   {
    "attachments": {},
    "cell_type": "markdown",
-<<<<<<< HEAD
-   "id": "46",
-=======
    "id": "47",
->>>>>>> 0be249e0
    "metadata": {},
    "source": [
     "Plot the interquartile ranges for each power-law, as a function of normalization"
@@ -806,11 +746,7 @@
   {
    "cell_type": "code",
    "execution_count": null,
-<<<<<<< HEAD
-   "id": "47",
-=======
    "id": "48",
->>>>>>> 0be249e0
    "metadata": {},
    "outputs": [],
    "source": [
