--- conflicted
+++ resolved
@@ -402,13 +402,6 @@
    "metadata": {},
    "outputs": [],
    "source": [
-<<<<<<< HEAD
-    "# HARD_TIME = 2 * GYR\n",
-    "# hard = holo.hardening.Fixed_Time_2PL_SAM(HARD_TIME)\n",
-    "\n",
-    "ndens = sam.static_binary_density\n",
-    "ndens.shape"
-=======
     "fig, ax = plt.subplots()\n",
     "ax.set(xlabel='Frequency [Hz]', ylabel='Characteristic Strain')\n",
     "\n",
@@ -445,18 +438,14 @@
     "$$\\langle R \\rangle_i \n",
     "    = \\frac{1}{V_{ill}} \\frac{dz}{dt} \\frac{d V_c}{dz} \\frac{1}{1+z},$$\n",
     "where the $V_{ill}$ is the Illustris comoving volume."
->>>>>>> cceeaca5
-   ]
-  },
-  {
-   "cell_type": "code",
-   "execution_count": null,
-   "metadata": {},
-   "outputs": [],
-   "source": [
-<<<<<<< HEAD
-    "ndens.shape"
-=======
+   ]
+  },
+  {
+   "cell_type": "code",
+   "execution_count": null,
+   "metadata": {},
+   "outputs": [],
+   "source": [
     "# Get cosmological factors\n",
     "# (Z,) units of [1/sec]\n",
     "dzdt = 1.0 / cosmo.dtdz(redz)\n",
@@ -507,7 +496,6 @@
     "\n",
     "axes[0].set(ylabel=ylab, ylim=[1e-3, 1e1])    \n",
     "plt.show()"
->>>>>>> cceeaca5
    ]
   }
  ],
