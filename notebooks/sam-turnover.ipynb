--- conflicted
+++ resolved
@@ -775,11 +775,7 @@
    "source": [
     "SHAPE = None\n",
     "NREALS = 100\n",
-<<<<<<< HEAD
-    "space = holodeck.param_spaces.PS_Uniform_07(log, 100, SHAPE, None)\n",
-=======
     "space = holodeck.param_spaces.PS_Uniform_07(log, 100, 30, None)\n",
->>>>>>> 7b98846c
     "\n",
     "rotation_list = [-0.75, -0.50, -0.25, 0.0, 0.25, 0.50, 0.75]\n",
     "sepa = np.logspace(-3, 3, 40)[::-1] * PC\n",
