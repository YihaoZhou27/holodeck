--- conflicted
+++ resolved
@@ -10,12 +10,8 @@
 import os
 import numpy as np
 from scipy.interpolate import RectBivariateSpline
-<<<<<<< HEAD
-from holodeck.constants import GYR, NWTG, PC, MSOL, YR
-=======
-from holodeck import utils, cosmo, log, _PATH_DATA
-
->>>>>>> 1853cb3d
+from holodeck import _PATH_DATA
+
 
 class Accretion:
     """ Preferential Accretion prescription
@@ -37,10 +33,6 @@
         Contains a variety of accretion models to choose from to calculate
         primary vs secondary accretion rates.
     """
-<<<<<<< HEAD
-    def __init__(self, accmod = 'Basic', f_edd = 0.10, mdot_ext=None, eccen=0.0, subpc=True, **kwargs):
-        """ First sum masses to get total mass of MBHB """
-=======
 
     def __init__(self, accmod='Basic', f_edd=0.01, mdot_ext=None, eccen=0.0,
                  subpc=True, **kwargs):
@@ -63,7 +55,6 @@
         **kwargs : dict
 
         """
->>>>>>> 1853cb3d
         self.accmod = accmod
         self.f_edd = f_edd
         self.mdot_ext = mdot_ext
@@ -173,7 +164,6 @@
             # secondary and primary may swap indices
             # need to account for that and reverse the mass ratio
             inds_rev = q_b > 1
-<<<<<<< HEAD
             q_b[inds_rev] = 1./q_b[inds_rev]
             """if evol has an eccentricity distribution,
                we use it, if not, we set each eccentricity to
@@ -184,39 +174,6 @@
                 e_b = self.eccen
             """ Now interpolate to get lambda at [q,e] """
             def lambda_qe_interp_2d(fp="data/preferential_accretion/siwek+22/", es=[0.0,0.2,0.4,0.6,0.8]):
-=======
-            q_b[inds_rev] = 1. / q_b[inds_rev]
-            e_b = self.eccen
-
-            def lambda_qe_interp_2d(fp="data/preferential_accretion/siwek+22/",
-                                    es=[0.0, 0.2, 0.4, 0.6, 0.8]):
-                """
-                Interpolation function to find lambda at [q,e].
-
-                Uses the bivariate spline approximation over a rectangular
-                meshgrid populated with the q and e values from [1].
-
-                Parameters
-                ----------
-                fp : str, optional
-                   The expected file path for the lambdas used for interpolation.
-                   The file should be located at `data/preferential_accretion/siwek+22/`.
-                es : list
-
-                See Also
-                --------
-                scipy.RectBivariateSpline
-
-                Notes
-                -----
-                Using `RectBivariateSpline` since `interp2d` is deprecated as
-                of SciPy 1.10.
-
-                References
-                ----------
-                .. [1] Siwek, et. al. https://arxiv.org/pdf/2203.02514.pdf
-                """
->>>>>>> 1853cb3d
                 all_lambdas = []
                 for e in es:
                     fname = 'preferential_accretion/siwek+22/lambda_e=%.2f.txt' % e
