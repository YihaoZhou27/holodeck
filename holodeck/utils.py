"""Utility functions and tools.

References
----------
* [Peters1964]_ Peters 1964
* [Enoki2004]_ Enoki, Inoue, Nagashima, & Sugiyama 2004
* [Sesana2004]_ Sesana, Haardt, Madau, & Volonteri 2004
* [EN2007]_ Enoki & Nagashima 2007

"""

import abc
import copy
import functools
import inspect
import numbers
import os
from typing import Optional, Tuple, Union, List  # , Sequence,
import warnings

import h5py
import numba
import numpy as np
import numpy.typing as npt
import scipy as sp
import scipy.stats    # noqa
import scipy.special  # noqa

from holodeck import log, cosmo
from holodeck.constants import NWTG, SCHW, SPLC, YR, GYR

# [Sesana2004]_ Eq.36
_GW_SRC_CONST = 8 * np.power(NWTG, 5/3) * np.power(np.pi, 2/3) / np.sqrt(10) / np.power(SPLC, 4)
_GW_DADT_SEP_CONST = - 64 * np.power(NWTG, 3) / 5 / np.power(SPLC, 5)
_GW_DEDT_ECC_CONST = - 304 * np.power(NWTG, 3) / 15 / np.power(SPLC, 5)
# [EN2007]_, Eq.2.2
_GW_LUM_CONST = (32.0 / 5.0) * np.power(NWTG, 7.0/3.0) * np.power(SPLC, -5.0)

_AGE_UNIVERSE_GYR = cosmo.age(0.0).to('Gyr').value  # [Gyr]  ~ 13.78


class _Modifier(abc.ABC):
    """Base class for all types of post-processing modifiers.

    Notes
    -----
    * Must be subclassed for use.
    * ``__call__(base)`` ==> ``modify(base)``

    """

    def __call__(self, base):
        self.modify(base)
        return

    @abc.abstractmethod
    def modify(self, base: object):
        """Perform an in-place modification on the passed object instance.

        Parameters
        ----------
        base: object
            The object instance to be modified.

        """
        pass


# =================================================================================================
# ====    General Logistical    ====
# =================================================================================================


def deprecated_pass(new_func, msg="", exc_info=True):
    """Decorator for functions that have been deprecated, warn and pass arguments to new function.
    """

    def decorator(func):
        nonlocal msg

        @functools.wraps(func)
        def wrapper(*args, **kwargs):
            nonlocal msg
            old_name = func.__name__
            try:
                new_name = new_func.__name__
            except AttributeError:
                new_name = str(new_func)
            _frame = inspect.currentframe().f_back
            file_name = inspect.getfile(_frame.f_code)
            fline = _frame.f_lineno
            msg = f"{file_name}({fline}):{old_name} ==> {new_name}" + (len(msg) > 0) * " | " + msg
            warnings.warn_explicit(msg, category=DeprecationWarning, filename=file_name, lineno=fline)
            log.warning(f"DEPRECATION: {msg}", exc_info=exc_info)
            return new_func(*args, **kwargs)

        return wrapper

    return decorator


def deprecated_fail(new_func, msg="", exc_info=True):
    """Decorator for functions that have been deprecated, warn and raise error.
    """

    def decorator(func):
        nonlocal msg

        @functools.wraps(func)
        def wrapper(*args, **kwargs):
            nonlocal msg
            old_name = func.__name__
            try:
                new_name = new_func.__name__
            except AttributeError:
                new_name = str(new_func)
            _frame = inspect.currentframe().f_back
            file_name = inspect.getfile(_frame.f_code)
            fline = _frame.f_lineno
            msg = f"{file_name}({fline}):{old_name} ==> {new_name}" + (len(msg) > 0) * " | " + msg
            warnings.warn_explicit(msg, category=DeprecationWarning, filename=file_name, lineno=fline)
            log.exception(f"DEPRECATION: {msg}", exc_info=exc_info)
            raise RuntimeError

        return wrapper

    return decorator


def load_hdf5(fname, keys=None):
    """Load data and header information from HDF5 files into dictionaries.

    Parameters
    ----------
    fname : str
        Filename to load (must be an `hdf5` file).
    keys : None or (list of str)
        Specific keys to load from the top-level of the HDF5 file.
        `None`: load all top-level keys.

    Returns
    -------
    header : dict,
        All entries from `hdf5.File.attrs`, typically used for meta-data.
    data : dict,
        All top level datasets from the hdf5 file,
        specifically everything returned from `hdf5.File.keys()`.

    """
    squeeze = False
    if (keys is not None) and np.isscalar(keys):
        keys = [keys]
        squeeze = True

    header = dict()
    data = dict()
    with h5py.File(fname, 'r') as h5:
        head_keys = h5.attrs.keys()
        for kk in head_keys:
            header[kk] = copy.copy(h5.attrs[kk])

        if keys is None:
            keys = h5.keys()

        for kk in keys:
            data[kk] = h5[kk][:]

    if squeeze:
        data = data[kk]

    return header, data


def python_environment():
    """Tries to determine the current python environment, one of: 'jupyter', 'ipython', 'terminal'.

    Returns
    -------
    str
        Description of the current python environment, one of ['jupter', 'ipython', 'terminal'].

    """
    try:
        # NOTE: `get_ipython` should *not* be explicitly imported from anything
        #       it will be defined if this is called from a jupyter or ipython environment
        ipy_str = str(type(get_ipython())).lower()  # noqa
        if 'zmqshell' in ipy_str:
            return 'jupyter'
        if 'terminal' in ipy_str:
            return 'ipython'
    except:
        return 'terminal'

    raise RuntimeError(f"unexpected result from `get_ipython()`: '{ipy_str}'!")


def tqdm(*args, **kwargs):
    """Construct a progress bar appropriately based on the current environment (script vs. notebook)

    Parameters
    ----------
    *args, **kwargs : All arguments are passed directory to the `tqdm` constructor.

    Returns
    -------
    `tqdm.tqdm_gui`
        Decorated iterator that shows a progress bar.

    """
    if python_environment().lower().startswith('jupyter'):
        import tqdm.notebook
        tqdm_method = tqdm.notebook.tqdm
    else:
        import tqdm
        tqdm_method = tqdm.tqdm

    return tqdm_method(*args, **kwargs)


def get_file_size(fnames, precision=1):
    """Return a human-readable size of a file or set of files.

    Parameters
    ----------
    fnames : str or list
        Paths to target file(s)
    precisions : int,
        Sesired decimal precision of output

    Returns
    -------
    byte_str : str
        Human-readable size of file(s)

    """
    fnames = np.atleast_1d(fnames)

    byte_size = 0.0
    for fil in fnames:
        byte_size += os.path.getsize(fil)

    abbrevs = (
        (1 << 50, 'PiB'),
        (1 << 40, 'TiB'),
        (1 << 30, 'GiB'),
        (1 << 20, 'MiB'),
        (1 << 10, 'KiB'),
        (1, 'bytes')
    )

    for factor, suffix in abbrevs:
        if byte_size >= factor:
            break

    size = byte_size / factor
    byte_str = f"{size:.{precision:}f} {suffix}"
    return byte_str


def _get_subclass_instance(value, default, superclass):
    """Convert the given `value` into a subclass instance.

    `None` ==> instance from `default` class
    Class ==> instance from that class
    instance ==> check that this is an instance of a subclass of `superclass`, error if not

    Parameters
    ----------
    value : object,
        Object to convert into a class instance.
    default : class,
        Default class constructor to use if `value` is None.
    superclass : class,
        Super/parent class to compare against the class instance from `value` or `default`.
        If the class instance is not a subclass of `superclass`, a ValueError is raised.

    Returns
    -------
    value : object,
        Class instance that is a subclass of `superclass`.

    Raises
    ------
    ValueError : if the class instance is not a subclass of `superclass`.

    """
    import inspect

    # Set `value` to a default, if needed and it is given
    if (value is None) and (default is not None):
        value = default

    # If `value` is a class (constructor), then construct an instance from it
    if inspect.isclass(value):
        value = value()

    # Raise an error if `value` is not a subclass of `superclass`
    if not isinstance(value, superclass):
        err = f"argument ({value}) must be an instance or subclass of `{superclass}`!"
        log.error(err)
        raise ValueError(err)

    return value


# =================================================================================================
# ====    Mathematical & Numerical    ====
# =================================================================================================


def roll_rows(arr, roll_num):
    """Roll each row (axis=0) of the given array by an amount specified.

    Parameters
    ----------
    arr : (R, D) ndarray
        Input data to be rolled.
    roll_num : (R,) ndarray of int
        Amount to roll each row.  Must match the number of rows (axis=0) in `arr`.

    Returns
    -------
    result : (R, D) ndarray
        Rolled version of the input data.

    Example
    -------
    >>> a = np.arange(12).reshape(3, 4); b = [1, -1, 2]; utils.roll_rows(a, b)
    array([[ 3,  0,  1,  2],
           [ 5,  6,  7,  4],
           [10, 11,  8,  9]])

    """
    roll = np.asarray(roll_num)
    assert np.ndim(arr) == 2 and np.ndim(roll) == 1
    nrows, ncols = arr.shape
    assert roll.size == nrows
    arr_roll = arr[:, [*range(ncols), *range(ncols-1)]].copy()
    strd_0, strd_1 = arr_roll.strides
    result = np.lib.stride_tricks.as_strided(arr_roll, (nrows, ncols, ncols), (strd_0, strd_1, strd_1))
    result = result[np.arange(nrows), (ncols - roll)%ncols]
    return result


def get_scatter_weights(uniform_cents, dist):
    """Get the weights (fractional mass) that should be transferred to each bin to introduce the given scatter.

    Parameters
    ----------
    uniform_cents : (N,) ndarray
        Uniformly spaced bin-centers specifying distances in the parameter of interest (e.g. mass).
    dist : `scipy.stats._distn_infrastructure.rv_continuous_frozen` instance
        Object providing a CDF function `cdf(x)` determining the weights for each bin.
        e.g. ``dist = sp.stats.norm(loc=0.0, scale=0.1)``

    Returns
    -------
    dm : (2*N - 1,) ndarray
        Array of weights for bins with the given distances.
        [-N+1, -N+2, ..., -2, -1, 0, +1, +2, ..., +N-2, +N-1]

    """
    num = uniform_cents.size
    # Get log-spacing between edges, this must be constant to work in this way!
    dx = np.diff(uniform_cents)
    # assert np.allclose(dx, dx[0]), "This method only works if `uniform_cents` are uniformly spaced!"
    if not np.allclose(dx, dx[0]):
        log.error(f"{dx[0]=} {dx=}")
        log.error(f"{uniform_cents=}")
        err = f"`get_scatter_weights` only works if `uniform_cents` are uniformly spaced!"
        log.exception(err)
        raise ValueError(err)

    dx = dx[0]
    # The bin edges are at distance [dx/2, 1.5*dx, 2.5*dx, ...]
    dx = dx/2.0 + np.arange(num) * dx
    # Convert to both sides:  [..., -1.5*dx, -0.5dx, +0.5dx, +1.5dx, ...]
    dx = np.concatenate([-dx[::-1], dx])
    # Get the mass across each interval by differencing the CDF at each edge location
    dm = np.diff(dist.cdf(dx))
    return dm


def _scatter_with_weights(dens, weights, axis=0):
    # Perform the convolution
    dens = np.moveaxis(dens, axis, 0)
    dens_new = np.einsum("j...,jk...", dens, weights)
    dens_new = np.moveaxis(dens_new, 0, axis)
    dens = np.moveaxis(dens, 0, axis)
    return dens_new


def _get_rolled_weights(log_cents, dist):
    num = log_cents.size
    # Get the fractional weights that this bin should be redistributed to
    # (2*N - 1,)  giving the bins all the way to the left and the right
    # e.g. [-N+1, -N+2, ..., -2, -1, 0, +1, +2, ..., +N-2, +N-1]
    weights = get_scatter_weights(log_cents, dist)

    # Duplicate the weights into each row of an (N, N) matrix
    # e.g. [[-N+1, -N+2, ..., -2, -1, 0, +1, +2, ..., +N-2, +N-1]
    #       [-N+1, -N+2, ..., -2, -1, 0, +1, +2, ..., +N-2, +N-1]
    #       [-N+1, -N+2, ..., -2, -1, 0, +1, +2, ..., +N-2, +N-1]
    #        ...
    weights = weights[np.newaxis, :] * np.ones((num, weights.size))
    # Need to "roll" each row of the matrix such that the central bin is at number index=row
    #    rolls backward by default,
    roll = 1 - num + np.arange(num)
    # Roll each row
    # e.g. [[ 0, +1, +2, ..., +N-2, +N-1, -N+1, -N+2, ..., -2, -1]
    #       [-1,  0, +1, +2, ..., +N-2, +N-1, -N+1, -N+2, ..., -2]
    #       [-2, -1,  0, +1, +2, ..., +N-2, +N-1, -N+1, -N+2, ..., -3]
    #        ...
    weights = roll_rows(weights, roll)
    # Cutoff each row after N elements
    weights = weights[:, :num]
    return weights


def scatter_redistribute(cents, dist, dens, axis=0):
    """Redistribute `dens` across the target axis to account for scatter/variance.

    Parameters
    ----------
    cents : (N,) ndarray
        Locations of bin centers in the parameter of interest.
    dist : `scipy.stats._distn_infrastructure.rv_continuous_frozen` instance
        Object providing a CDF function `cdf(x)` determining the weights for each bin.
        e.g. ``dist = sp.stats.norm(loc=0.0, scale=0.1)``
    dens : ndarray
        Input values to be redistributed.  Must match the size of `cents` along axis `axis`.

    Returns
    -------
    dens_new : ndarray
        Array with resitributed values.  Same shape as input `dens`.

    """
    log_cents = np.log10(cents)
    num = log_cents.size
    if np.shape(dens)[axis] != num:
        err = f"The size of `dens` ({np.shape(dens)}) along `axis` ({axis}) must match `cents` ({num})!!"
        log.exception(err)
        raise ValueError(err)

    weights = _get_rolled_weights(log_cents, dist)
    dens_new = _scatter_with_weights(dens, weights, axis=0)
    return dens_new


def eccen_func(cent: float, width: float, size: int) -> np.ndarray:
    """Draw random values between [0.0, 1.0] with a given center and width.

    This function is a bit contrived, but the `norm` defines the center-point of the distribution,
    and the `std` parameter determines the width of the distribution.  In all cases the resulting
    values are only between [0.0, 1.0].  This function is typically used to draw initial random
    eccentricities.

    Parameters
    ----------
    cent : float,
        Specification of the center-point of the distribution.  Range: positive numbers.
        Values `norm << 1` correspond to small eccentricities, while `norm >> 1` are large
        eccentricities, with the distribution symmetric around `norm=1.0` (and eccens of 0.5).
    width : float,
        Specification of the width of the distribution.  Specifically how near or far values tend
        to be from the given central value (`norm`).  Range: positive numbers.
        Note that the 'width' of the distribution depends on the `norm` value, in addition to `std`.
        Smaller values (typically `std << 1`) produce narrower distributions.
    size : int,
        Number of samples to draw.

    Returns
    -------
    eccen : ndarray,
        Values between [0.0, 1.0] with shape given by the `size` parameter.

    """
    assert np.shape(cent) == () and cent > 0.0
    assert np.shape(width) == () and width > 0.0
    eccen = log_normal_base_10(1.0/cent, width, size=size)
    eccen = 1.0 / (eccen + 1.0)
    return eccen


def _func_gaussian(xx, aa, mm, ss):
    yy = aa * np.exp(-(xx - mm)**2 / (2.0 * ss**2))
    return yy


def fit_gaussian(xx, yy, guess=[1.0, 0.0, 1.0]):
    popt, pcov = sp.optimize.curve_fit(_func_gaussian, xx, yy, p0=guess, maxfev=10000)
    return popt, pcov


def frac_str(vals, prec=2):
    """Return a string with the fraction and decimal of non-zero elements of the given array.

    e.g. [0, 1, 2, 0, 0] ==> "2/5 = 4.0e-1"

    Parameters
    ----------
    vals : (N,) array_like,
        Input array to find non-zero elements of.
    prec : int
        Decimal precision in scientific notation string.

    Returns
    -------
    rv : str,
        Fraction string.

    """
    num = np.count_nonzero(vals)
    den = np.size(vals)
    frc = num / den
    rv = f"{num:.{prec}e}/{den:.{prec}e} = {frc:.{prec}e}"
    return rv


def interp(
    xnew: npt.ArrayLike, xold: npt.ArrayLike, yold: npt.ArrayLike,
    left: float = np.nan, right: float = np.nan, xlog: bool = True, ylog: bool = True,
) -> npt.ArrayLike:
    """Linear interpolation of the given arguments in log/lin-log/lin space.

    Parameters
    ----------
    xnew : npt.ArrayLike
        New locations (independent variable) to interpolate to.
    xold : npt.ArrayLike
        Old locations of independent variable.
    yold : npt.ArrayLike
        Old locations of dependent variable.
    left : float, optional
        Fill value for locations below the domain `xold`.
    right : float, optional
        Fill value for locations above the domain `xold`.
    xlog : bool, optional
        Linear interpolation in the log of x values.
    ylog : bool, optional
        Linear interpolation in the log of y values.

    Returns
    -------
    y1 : npt.ArrayLike
        Interpolated output values of the dependent variable.

    """
    x1 = np.asarray(xnew)
    x0 = np.asarray(xold)
    y0 = np.asarray(yold)
    if xlog:
        x1 = np.log10(x1)
        x0 = np.log10(x0)
    if ylog:
        y0 = np.log10(y0)
        if (left is not None) and np.isfinite(left):
            left = np.log10(left)
        if (right is not None) and np.isfinite(right):
            right = np.log10(right)

    y1 = np.interp(x1, x0, y0, left=left, right=right)
    if ylog:
        y1 = np.power(10.0, y1)

    return y1


def isnumeric(val: object) -> bool:
    """Test if the input value can successfully be cast to a float.

    Parameters
    ----------
    val : object
        Value to test.

    Returns
    -------
    bool
        True if the input value can be cast to a float.

    """
    try:
        float(str(val))   # ! FIX: Why does this need to cast to `str` first?
    except ValueError:
        return False

    return True


def isinteger(val: object) -> bool:
    """Test if the input value is an integral (integer) number.

    Parameters
    ----------
    val : object
        Value to test.

    Returns
    -------
    bool
        True if the input value is an integer number.

    """
    rv = isnumeric(val) and isinstance(val, numbers.Integral)
    return rv


def log_normal_base_10(
    mu: float, sigma: float, size: Union[int, List[int]] = None, shift: float = 0.0,
) -> np.ndarray:
    """Draw from a log-normal distribution using base-10 standard-deviation.

    i.e. the `sigma` argument is in "dex", or powers of ten.

    Parameters
    ----------
    mu : float
        Mean value of the distribution.
    sigma : float
        Standard deviation in dex (i.e. powers of ten).
        `sigma=1.0` means a standard deviation of one order of magnitude around mu.
    size : Union[int, list[int]], optional
        Number of values to draw.  Either a single integer, or a tuple of integers describing a shape.
    shift : float, optional

    Returns
    -------
    dist : npt.ArrayLike
        Resulting distribution values.

    """
    _sigma = np.log(10.0 ** sigma)
    dist = np.random.lognormal(np.log(mu) + shift*np.log(10.0), _sigma, size)
    return dist


def midpoints(vals, axis=-1, log=False):
    mm = np.moveaxis(vals, axis, 0)
    if log:
        mm = np.log10(mm)
    mm = 0.5 * (mm[1:] + mm[:-1])
    if log:
        mm = 10.0 ** mm
    mm = np.moveaxis(mm, 0, axis)
    return mm


def minmax(vals: npt.ArrayLike, filter: bool = False) -> np.ndarray:
    """Find the minimum and maximum values in the given array.

    Parameters
    ----------
    vals : npt.ArrayLike
        Input values in which to find extrema.
    filter : bool, optional
        Select only finite values from the input array.

    Returns
    -------
    extr : (2,) np.ndarray
        Minimum and maximum values.

    """
    if filter:
        vals = np.asarray(vals)
        vv = vals[np.isfinite(vals)]
    else:
        vv = vals
    extr = np.array([np.min(vv), np.max(vv)])
    return extr


def ndinterp(xx, xvals, yvals, xlog=False, ylog=False):
    """Interpolate 2D data to an array of points.

    `xvals` and `yvals` are (N, M) where the interpolation is done along the 1th (`M`)
    axis (i.e. interpolation is done independently for each `N` row.  Should be generalizeable to
    higher dim.

    Parameters
    ----------
    xx : (T,) or (N, T) ndarray
        Target x-values to interpolate to.
    xvals : (N, M) ndarray
        Evaluation points (x-values) of the functions to be interpolated.
        Interpolation is performed over the 1th (last) axis.
    yvals : (N, M) ndarray
        Function values (y-values) of the function to be interpolated.
        Interpolation is performed over the 1th (last) axis.

    Returns
    -------
    ynew : (N, T) ndarray
        Interpolated function values, for each of N functions and T evaluation points.

    """
    # assert np.ndim(xx) == 1
    assert np.ndim(xvals) == 2
    assert np.shape(xvals) == np.shape(yvals)

    xx = np.asarray(xx)

    if xlog:
        xx = np.log10(xx)
        xvals = np.log10(xvals)

    if ylog:
        yvals = np.log10(yvals)

    # --- Convert `xx` to be broadcastable with (N, T)
    # `xx` is shaped as (T,)  ==> (1, T)
    if np.ndim(xx) == 1:
        xx = xx[np.newaxis, :]
    # `xx` is shaped as (N, T)
    elif np.ndim(xx) == 2:
        assert np.shape(xx)[0] == np.shape(xvals)[0]
    else:
        err = f"`xx` ({np.shape(xx)}) must be shaped as (T,) or (N, T)!"
        log.exception(err)
        raise ValueError(err)

    # Convert to (N, T, M)
    #     `xx` is (T,)  `xvals` is (N, M) for N-binaries and M-steps
    select = (xx[:, :, np.newaxis] <= xvals[:, np.newaxis, :])

    # ---- Find the indices in `xvals` after and before each value of `xx`
    # Find the first indices in `xvals` AFTER `xx`
    # (N, T)
    aft = np.argmax(select, axis=-1)
    # zero values in `aft` mean that either (a) no xvals after the targets were found
    # of (b) that all xvals are after the targets.  In either case, we cannot interpolate!
    valid = (aft > 0)
    inval = ~valid
    # find the last indices when `xvals` is SMALLER than each value of `xx`
    bef = np.copy(aft)
    bef[valid] -= 1

    # (2, N, T)
    cut = [aft, bef]
    # (2, N, T)
    xvals = [np.take_along_axis(xvals, cc, axis=-1) for cc in cut]
    # Find how far to interpolate between values (in log-space)
    #     (N, T)
    frac = (xx - xvals[1]) / np.subtract(*xvals)

    # (2, N, T)
    data = [np.take_along_axis(yvals, cc, axis=-1) for cc in cut]
    # Interpolate by `frac` for each binary
    ynew = data[1] + (np.subtract(*data) * frac)
    # Set invalid binaries to nan
    ynew[inval, ...] = np.nan

    if ylog:
        ynew = 10.0 ** ynew

    return ynew


def nyquist_freqs(
    dur: float = 15.0*YR, cad: float = 0.1*YR, trim: Optional[Tuple[float, float]] = None
) -> np.ndarray:
    """Calculate Nyquist frequencies for the given timing parameters.

    Parameters
    ----------
    dur : float,
        Duration of observations
    cad : float,
        Cadence of observations
    trim : (2,) or None,
        Specification of minimum and maximum frequencies outside of which to remove values.
        `None` can be used in place of either boundary, e.g. [0.1, None] would mean removing
        frequencies below `0.1` (and not trimming values above a certain limit).

    Returns
    -------
    freqs : ndarray,
        Nyquist frequencies

    """
    fmin = 1.0 / dur
    fmax = 1.0 / cad * 0.5
    # df = fmin / sample
    df = fmin
    freqs = np.arange(fmin, fmax + df/10.0, df)
    if trim is not None:
        if np.shape(trim) != (2,):
            raise ValueError("`trim` (shape: {}) must be (2,) of float!".format(np.shape(trim)))
        if trim[0] is not None:
            freqs = freqs[freqs > trim[0]]
        if trim[1] is not None:
            freqs = freqs[freqs < trim[1]]

    return freqs


def nyquist_freqs_edges(
    dur: float = 15.0*YR, cad: float = 0.1*YR, trim: Optional[Tuple[float, float]] = None
) -> np.ndarray:
    """Calculate Nyquist frequencies for the given timing parameters.

    Parameters
    ----------
    dur : float,
        Duration of observations
    cad : float,
        Cadence of observations
    trim : (2,) or None,
        Specification of minimum and maximum frequencies outside of which to remove values.
        `None` can be used in place of either boundary, e.g. [0.1, None] would mean removing
        frequencies below `0.1` (and not trimming values above a certain limit).

    Returns
    -------
    freqs : ndarray,
        edges of Nyquist frequency bins

    """
    fmin = 1.0 / dur
    fmax = 1.0 / cad * 0.5
    # df = fmin / sample
    df = fmin    # bin width
    freqs = np.arange(fmin, fmax + df/10.0, df)   # centers
    freqs_edges = freqs - df/2.0    # shift to edges
<<<<<<< HEAD
    freqs_edges = np.concatenate([freqs_edges, [fmax + df]]) #BUG? should this be df/2?
=======
    freqs_edges = np.concatenate([freqs_edges, [fmax + df/2.0]])
>>>>>>> 89033b9a

    if trim is not None:
        if np.shape(trim) != (2,):
            raise ValueError("`trim` (shape: {}) must be (2,) of float!".format(np.shape(trim)))
        if trim[0] is not None:
            freqs_edges = freqs_edges[freqs_edges > trim[0]]
        if trim[1] is not None:
            freqs_edges = freqs_edges[freqs_edges < trim[1]]

    return freqs_edges


def print_stats(stack=True, print_func=print, **kwargs):
    """Print out basic properties and statistics on the input key-value array_like values.

    Parameters
    ----------
    stack : bool,
        Whether or not to print a backtrace to stdout.
    print_func : callable,
        Function to use for returning/printing output.
    kwargs : dict,
        Key-value pairs where values are array_like for the shape/stats to be printed.

    """
    if stack:
        import traceback
        traceback.print_stack()
    for kk, vv in kwargs.items():
        print_func(f"{kk} = shape: {np.shape(vv)}, stats: {stats(vv)}")
    return


def quantile_filtered(values, percs, axis, func=np.isfinite):
    percs = np.asarray(percs)
    assert np.all((percs > 0.0) & (percs < 1.0))
    return np.apply_along_axis(lambda xx: np.percentile(np.asarray(xx)[func(xx)], percs*100), axis, values)


def quantiles(
    values: npt.ArrayLike,
    percs: Optional[npt.ArrayLike] = None,
    sigmas: Optional[npt.ArrayLike] = None,
    weights: Optional[npt.ArrayLike] = None,
    axis: Optional[int] = None,
    values_sorted: bool = False,
    filter: Optional[str] = None,
) -> Union[np.ndarray, np.ma.masked_array]:
    """Compute weighted percentiles.

    NOTE: if `values` is a masked array, then only unmasked values are used!

    Parameters
    ----------
    values: (N,)
        input data
    percs: (M,) scalar
        Desired quantiles of the data.  Within range of [0.0, 1.0].
    weights: (N,) or `None`
        Weights for each input data point in `values`.
    axis: int or `None`,
        Axis over which to calculate quantiles.
    values_sorted: bool
        If True, then input values are assumed to already be sorted.
        Otherwise they are sorted before calculating quantiles (for efficiency).

    Returns
    -------
    percs : (M,) float
        Array of quantiles of the input data.

    """
    if not isinstance(values, np.ma.MaskedArray):
        values = np.asarray(values)

    if (percs is None) == (sigmas is None):
        err = "either `percs` or `sigmas`, and not both, must be given!"
        log.error(err)
        raise ValueError(err)

    if percs is None:
        percs = sp.stats.norm.cdf(sigmas)

    if np.ndim(values) > 1:
        if axis is None:
            values = values.flatten()
    elif (axis is not None):
        raise ValueError("Cannot act along axis '{}' for 1D data!".format(axis))

    percs = np.array(percs)
    if weights is None:
        ww = np.ones_like(values)
    else:
        ww = np.array(weights)

    try:
        ww = np.ma.masked_array(ww, mask=values.mask)  # type: ignore
    except AttributeError:
        pass

    assert np.all(percs >= 0.0) and np.all(percs <= 1.0), 'percentiles should be in [0, 1]'

    if not values_sorted:
        sorter = np.argsort(values, axis=axis)
        values = np.take_along_axis(values, sorter, axis=axis)
        ww = np.take_along_axis(ww, sorter, axis=axis)

    if axis is None:
        weighted_quantiles = np.cumsum(ww) - 0.5 * ww
        weighted_quantiles /= np.sum(ww)
        percs = np.interp(percs, weighted_quantiles, values)
        return percs

    ww = np.moveaxis(ww, axis, -1)
    values = np.moveaxis(values, axis, -1)

    weighted_quantiles = np.cumsum(ww, axis=-1) - 0.5 * ww
    weighted_quantiles /= np.sum(ww, axis=-1)[..., np.newaxis]
    percs = [np.interp(percs, weighted_quantiles[idx], values[idx])
             for idx in np.ndindex(values.shape[:-1])]
    percs = np.array(percs)
    return percs


def rk4_step(func, x0, y0, dx, args=None, check_nan=0, check_nan_max=5):
    """Perform a single 4th-order Runge-Kutta integration step.
    """
    if args is None:
        k1 = dx * func(x0, y0)
        k2 = dx * func(x0 + dx/2.0, y0 + k1/2.0)
        k3 = dx * func(x0 + dx/2.0, y0 + k2/2.0)
        k4 = dx * func(x0 + dx, y0 + k3)
    else:
        k1 = dx * func(x0, y0, *args)
        k2 = dx * func(x0 + dx/2.0, y0 + k1/2.0, *args)
        k3 = dx * func(x0 + dx/2.0, y0 + k2/2.0, *args)
        k4 = dx * func(x0 + dx, y0 + k3, *args)

    y1 = y0 + (1.0/6.0) * (k1 + 2*k2 + 2*k3 + k4)
    x1 = x0 + dx

    # Try recursively decreasing step-size until finite-value is reached
    if check_nan > 0 and not np.isfinite(y1):
        if check_nan > check_nan_max:
            err = "Failed to find finite step!  `check_nan` = {}!".format(check_nan)
            raise RuntimeError(err)
        # Note that `True+1 = 2`
        rk4_step(func, x0, y0, dx/2.0, check_nan=check_nan+1, check_nan_max=check_nan_max)

    return x1, y1


def stats(vals: npt.ArrayLike, percs: Optional[npt.ArrayLike] = None, prec: int = 2) -> str:
    """Return a string giving quantiles of the given input data.

    Parameters
    ----------
    vals : npt.ArrayLike,
        Input values to get quantiles of.
    percs : npt.ArrayLike, optional
        Quantiles to calculate.
    prec : int, optional
        Precision in scientific notation of output.

    Returns
    -------
    rv : str
        Quantiles of input formatted as a string of scientific notation values.

    Raises
    ------
    TypeError: raised if input data is not iterable.

    """
    try:
        if len(vals) == 0:        # type: ignore
            raise TypeError
    except TypeError:
        raise TypeError(f"`vals` (shape={np.shape(vals)}) is not iterable!")

    if percs is None:
        percs = [sp.stats.norm.cdf(1), 0.95, 1.0]
        percs = np.array(percs)
        percs = np.concatenate([1-percs[::-1], [0.5], percs])

    # stats = np.percentile(vals, percs*100)
    stats = quantiles(vals, percs)
    _rv = ["{val:.{prec}e}".format(prec=prec, val=ss) for ss in stats]
    rv = ", ".join(_rv)
    return rv


def trapz(yy: npt.ArrayLike, xx: npt.ArrayLike, axis: int = -1, cumsum: bool = True):
    """Perform a cumulative integration along the given axis.

    Parameters
    ----------
    yy : ArrayLike of scalar,
        Input to be integrated.
    xx : ArrayLike of scalar,
        The sample points corresponding to the `yy` values.
        This must be either be shaped as
        * the same number of dimensions as `yy`, with the same length along the `axis` dimension, or
        * 1D with length matching `yy[axis]`
    axis : int,
        The axis over which to integrate.

    Returns
    -------
    ct : ndarray of scalar,
        Cumulative trapezoid rule integration.

    """
    xx = np.asarray(xx)
    if np.ndim(xx) == 1:
        pass
    elif np.ndim(xx) == np.ndim(yy):
        xx = xx[axis]
    else:
        err = f"Bad shape for `xx` (xx.shape={np.shape(xx)}, yy.shape={np.shape(yy)})!"
        log.error(err)
        raise ValueError(err)
    ct = np.moveaxis(yy, axis, 0)   # type: ignore
    ct = 0.5 * (ct[1:] + ct[:-1])
    ct = np.moveaxis(ct, 0, -1)
    ct = ct * np.diff(xx)
    if cumsum:
        ct = np.cumsum(ct, axis=-1)
    ct = np.moveaxis(ct, -1, axis)
    return ct


def trapz_loglog(
        yy: npt.ArrayLike,
        xx: npt.ArrayLike,
        bounds: Optional[Tuple[float, float]] = None,
        axis: int = -1,
        dlogx: Optional[float] = None,
        lntol: float = 1e-2,
        cumsum: bool = True,
) -> npt.ArrayLike:
    """Calculate integral, given `y = dA/dx` or `y = dA/dlogx` w/ trapezoid rule in log-log space.

    We are calculating the integral `A` given sets of values for `y` and `x`.
    To associate `yy` with `dA/dx` then `dlogx = None` [default], otherwise,
    to associate `yy` with `dA/dlogx` then `dlogx = True` for natural-logarithm, or `dlogx = b`
    for a logarithm of base `b`.

    For each interval (x[i+1], x[i]), calculate the integral assuming that y is of the form,
        `y = a * x^gamma`

    Parameters
    ----------
    yy : ndarray
    xx : (X,) array_like of scalar,
    bounds : (2,) array_like of scalar,
    axis : int,
    dlogx : scalar or None,
    lntol : scalar,

    Returns
    -------
    integ

    Notes
    -----
    *   When bounds are given that are not identical to input `xx` values, then interpolation must
        be performed.  This can be done on the resulting cumsum'd values, or on the input integrand
        values.  The cumsum values are *not necessarily a power-law* (for negative indices), and thus
        the interpolation is better performed on the input `yy` values.
    *   Interpolating the cumulative-integral works very badly, instead interpolate the x/y values
        initially to obtain the integral at the appropriate locations.

    """
    yy = np.asarray(yy)
    xx = np.asarray(xx)

    if bounds is not None:
        xextr = [xx.min(), xx.max()]
        if (len(bounds) != 2) or (bounds[0] < xextr[0]) or (xextr[1] < bounds[1]):
            err = f"Invalid `bounds` '{bounds}', xx extrema = '{xextr}'!"
            log.error(err)
            raise ValueError(err)

        newy = sp.interpolate.PchipInterpolator(np.log10(xx), np.log10(yy), extrapolate=False)
        newy = newy(bounds)

        ii = np.searchsorted(xx, bounds)
        xx = np.insert(xx, ii, bounds, axis=axis)
        yy = np.insert(yy, ii, newy, axis=axis)
        ii = np.array([ii[0], ii[1]+1])
        assert np.all(xx[ii] == bounds), "FAILED!"   # type: ignore

    if np.ndim(yy) != np.ndim(xx):
        if np.ndim(xx) != 1:
            raise ValueError("BAD SHAPES")
        # convert `xx` from shape (N,) to (1, ... N, ..., 1) where all
        # dimensions besides `axis` have length one
        cut = [np.newaxis for ii in range(np.ndim(yy))]
        cut[axis] = slice(None)
        xx = xx[tuple(cut)]

    log_base = np.e
    if dlogx is not None:
        # If `dlogx` is True, then we're using log-base-e (i.e. natural-log)
        # Otherwise, set the log-base to the given value
        if dlogx is not True:
            log_base = dlogx

    # Numerically calculate the local power-law index
    delta_logx = np.diff(np.log(xx), axis=axis)
    gamma = np.diff(np.log(yy), axis=axis) / delta_logx
    xx = np.moveaxis(xx, axis, 0)
    yy = np.moveaxis(yy, axis, 0)
    aa = np.mean([xx[:-1] * yy[:-1], xx[1:] * yy[1:]], axis=0)
    aa = np.moveaxis(aa, 0, axis)
    xx = np.moveaxis(xx, 0, axis)
    yy = np.moveaxis(yy, 0, axis)
    # Integrate dA/dx   ::   A = (x1*y1 - x0*y0) / (gamma + 1)
    if ((dlogx is None) or (dlogx is False)):
        dz = np.diff(yy * xx, axis=axis)
        trapz = dz / (gamma + 1)
        # when the power-law is (near) '-1' then, `A = a * log(x1/x0)`
        idx = np.isclose(gamma, -1.0, atol=lntol, rtol=lntol)

    # Integrate dA/dlogx    ::    A = (y1 - y0) / gamma
    else:
        dy = np.diff(yy, axis=axis)
        trapz = dy / gamma
        # when the power-law is (near) '-1' then, `A = a * log(x1/x0)`
        idx = np.isclose(gamma, 0.0, atol=lntol, rtol=lntol)

    if np.any(idx):
        # if `xx.shape != yy.shape` then `delta_logx` should be shaped (N-1, 1, 1, 1...)
        # broadcast `delta_logx` to the same shape as `idx` in this case
        if np.shape(xx) != np.shape(yy):
            delta_logx = delta_logx * np.ones_like(aa)
        trapz[idx] = aa[idx] * delta_logx[idx]

    integ = trapz / np.log(log_base)
    if cumsum:
        integ = np.cumsum(integ, axis=axis)
    if bounds is not None:
        if not cumsum:
            log.warning("WARNING: bounds is not None, but cumsum is False!")
        integ = np.moveaxis(integ, axis, 0)
        lo, hi = integ[ii-1, ...]
        integ = hi - lo

    return integ


def _parse_log_norm_pars(vals, size, default=None):
    """Parse/Sanitize the parameters for a log-normal distribution.

    * ()   ==> (N,)
    * (2,) ==> (N,) log_normal(vals)
    * (N,) ==> (N,)

    BUG: this function should probably be deprecated / removed !

    Parameters
    ----------
    vals : object,
        Input can be a single value, (2,) array_like, of array_like of size `size`:
            * scalar : this value is broadcast to an ndarray of size `size`
            * (2,) array_like : these two arguments are passed to `log_normal_base_10` and `size` samples
              are drawn
            * (N,) array_like : if `N` matches `size`, these values are returned.

    Returns
    -------
    vals : ndarray
        Returned values.

    """
    if (vals is None):
        if default is None:
            return None
        vals = default

    if np.isscalar(vals):
        vals = vals * np.ones(size)
    elif (isinstance(vals, tuple) or isinstance(vals, list)) and (len(vals) == 2):
        vals = log_normal_base_10(*vals, size=size)
    elif np.shape(vals) != (size,):
        err = "`vals` must be scalar, (2,) of scalar, or array (nbins={},) of scalar!".format(size)
        raise ValueError(err)

    return vals


def _parse_val_log10_val_pars(val, val_log10, val_units=1.0, name='value', only_one=True):
    """Given either a parameter value, or the log10 of the value, ensure that both are set.

    Parameters
    ----------
    val : array_like or None,
        The parameter value itself in the desired units (specified by `val_units`).
    val_log10 : array_like or None,
        The log10 of the parameter value in natural units.
    val_units : array_like,
        The conversion factor from natural units (used in `val_log10`) to the desired units (used in `val`).
    name : str,
        The name of the variable for use in error messages.
    only_one : bool,
        Whether one, and only one, of `val` and `val_log10` should be provided (i.e. not `None`).

    Returns
    -------
    val : array_like,
        The parameter value itself in desired units.
        e.g. mass in grams, s.t. mass = Msol * 10^{mass_log10}
    val_log10 : array_like,
        The log10 of the parameter value in natural units.
        e.g. log10 of mass in solar-masses, s.t. mass = Msol * 10^{mass_log10}

    """
    both_or_neither = ((val_log10 is not None) == (val is not None))
    if only_one and both_or_neither:
        err = f"One of {name} OR {name}_log10 must be provided!  {name}={val}, {name}_log10={val_log10}"
        log.exception(err)
        raise ValueError(err)

    if val is None:
        val = val_units * np.power(10.0, val_log10)

    if val_log10 is None:
        val_log10 = np.log10(val / val_units)

    return val, val_log10


def _integrate_grid_differential_number(edges, dnum, freq=False):
    """Integrate the differential number-density of binaries over the given grid (edges).

    NOTE: the `edges` provided MUST all be in linear space, mass is converted to ``log10(M)``
    and frequency is converted to ``ln(f)``.
    NOTE: the density `dnum` MUST correspond to `dn/ [dlog10(M) dq dz dln(f)]`

    Parameters
    ----------
    edges : (4,) iterable of ArrayLike
    dnum : ndarray
    freq : bool
        Whether or not to also integrate the frequency dimension.

    Returns
    -------
    number : ndarray
        Number of binaries in each bin of mass, mass-ratio, redshift, frequency.
        NOTE: if `freq=False`, then `number` corresponds to `dN/dln(f)`, the number of binaries
        per log-interval of frequency.

    """
    # ---- integrate from differential-number to number per bin
    # integrate over dlog10(M)
    number = trapz(dnum, np.log10(edges[0]), axis=0, cumsum=False)
    # integrate over mass-ratio
    number = trapz(number, edges[1], axis=1, cumsum=False)
    # integrate over redshift
    number = trapz(number, edges[2], axis=2, cumsum=False)
    # integrate over frequency (if desired)
    if freq:
        number = trapz(number, np.log(edges[3]), axis=3, cumsum=False)

    return number


# =================================================================================================
# ====    General Astronomy    ====
# =================================================================================================


def dfdt_from_dadt(dadt, sepa, mtot=None, frst_orb=None):
    """Convert from hardening rate in separation to hardening rate in frequency.

    Parameters
    ----------
    dadt : array_like
        Hardening rate in terms of binary separation.
    sepa : array_like
        Binary separations.
    mtot : None or array_like
        Binary total-mass in units of [gram].
        Either `mtot` or `frst_orb` must be provided.
    frst_orb : None or array_like
        Binary rest-frame orbital-frequency in units of [1/sec].
        Either `mtot` or `frst_orb` must be provided.

    Returns
    -------
    dfdt :
        Hardening rate in terms of rest-frame frequency.  [1/sec^2]
        NOTE: Has the opposite sign as `dadt`.
    frst_orb :
        Orbital frequency, in the rest-frame.  [1/sec]

    """
    if (mtot is None) and (frst_orb is None):
        err = "Either `mtot` or `frst_orb` must be provided!"
        log.exception(err)
        raise ValueError(err)
    if frst_orb is None:
        frst_orb = kepler_freq_from_sepa(mtot, sepa)

    dfdt = - 1.5 * (frst_orb / sepa) * dadt
    return dfdt, frst_orb


def mtmr_from_m1m2(m1, m2=None):
    """Convert from primary and secondary masses into total-mass and mass-ratio.

    NOTE: it doesn't matter if `m1` or `m2` is the primary or secondary.

    Parameters
    ----------
    m1 : array_like,
        Mass.  If this is a single value, or a 1D array, it denotes the mass of one component of
        a binary.  It can also be shaped, (N,2) where the two elements are the two component masses.
    m2 : None or array_like,
        If array_like, it must match the shape of `m1`, and corresponds to the companion mass.

    Returns
    -------
    (2,N) ndarray
        Total mass and mass-ratio.  If the input values are floats, this is just shaped (2,).

    """
    if m2 is not None:
        masses = np.stack([m1, m2], axis=-1)
    else:
        assert np.shape(m1)[-1] == 2, "If only `m1` is given, last dimension must be 2!"
        masses = np.asarray(m1)

    mtot = masses.sum(axis=-1)
    mrat = masses.min(axis=-1) / masses.max(axis=-1)
    return np.array([mtot, mrat])


def m1m2_from_mtmr(mt: npt.ArrayLike, mr: npt.ArrayLike) -> npt.ArrayLike:
    """Convert from total-mass and mass-ratio to individual masses.

    Parameters
    ----------
    mt : array_like
        Total mass of the binary.
    mr : array_like
        Mass ratio of the binary.

    Returns
    -------
    (2,N) ndarray
        Primary and secondary masses respectively.
        0-primary (more massive component),
        1-secondary (less massive component)

    """
    mt = np.asarray(mt)
    mr = np.asarray(mr)
    m1 = mt/(1.0 + mr)
    m2 = mt - m1
    return np.array([m1, m2])


def frst_from_fobs(fobs, redz):
    """Calculate rest-frame frequency from observed frequency and redshift.

    Parameters
    ----------
    fobs : array_like
        Observer-frame frequencies.
    redz : array_like
        Redshifts.

    Returns
    -------
    fobs : array_like
        Rest-frame frequencies.

    """
    frst = fobs * (1.0 + redz)
    return frst


def fobs_from_frst(frst, redz):
    """Calculate observed frequency from rest-frame frequency and redshift.

    Parameters
    ----------
    frst : array_like
        Rest-frame frequencies.
    redz : array_like
        Redshifts.

    Returns
    -------
    fobs : array_like
        Observer-frame frequencies.

    """
    fobs = frst / (1.0 + redz)
    return fobs


def kepler_freq_from_sepa(mass, sepa):
    """Calculate binary orbital frequency using Kepler's law.

    Parameters
    ----------
    mass : array_like
        Binary total mass [grams].
    sepa : array_like
        Binary semi-major axis or separation [cm].

    Returns
    -------
    freq : array_like
        Binary orbital frequency [1/s].

    """
    freq = (1.0/(2.0*np.pi))*np.sqrt(NWTG*mass)/np.power(sepa, 1.5)
    return freq


def kepler_sepa_from_freq(mass, freq):
    """Calculate binary separation using Kepler's law.

    Parameters
    ----------
    mass : array_like
        Binary total mass [grams]
    freq : array_like
        Binary orbital frequency [1/s].

    Returns
    -------
    sepa : array_like
        Binary semi-major axis (i.e. separation) [cm].

    """
    mass = np.asarray(mass)
    freq = np.asarray(freq)
    sepa = np.power(NWTG*mass/np.square(2.0*np.pi*freq), 1.0/3.0)
    return sepa


def rad_isco(m1, m2=0.0, factor=3.0):
    """Inner-most Stable Circular Orbit, radius at which binaries 'merge'.

    ENH: allow single (total) mass argument.
    ENH: add function to calculate factor as a function of BH spin.

    Parameters
    ----------
    m1 : array_like,
        Mass of first (either) component of binary [grams].
    m2 : array_like,
        Mass of second (other) component of binary [grams].
    factor : float,
        Factor by which to multiple the Schwarzschild radius to define the ISCO.
        3.0 for a non-spinning black-hole.

    Returns
    -------
    rs : array_like,
        Radius of the inner-most stable circular orbit [cm].

    """
    return factor * schwarzschild_radius(m1+m2)


def redz_after(time, redz=None, age=None):
    """Calculate the redshift after the given amount of time has passed.

    Parameters
    ----------
    time : array_like in units of [sec]
        Amount of time to pass.
    redz : None or array_like,
        Redshift of starting point after which `time` is added.
    age : None or array_like, in units of [sec]
        Age of the Universe at the starting point, after which `time` is added.

    Returns
    -------
    new_redz : array_like
        Redshift of the Universe after the given amount of time.

    """
    if (redz is None) == (age is None):
        raise ValueError("One of `redz` and `age` must be provided (and not both)!")

    if redz is not None:
        age = cosmo.age(redz).to('s').value
    new_age = age + time

    if np.isscalar(new_age):
        if new_age < _AGE_UNIVERSE_GYR * GYR:
            new_redz = cosmo.tage_to_z(new_age)
        else:
            new_redz = -1.0

    else:
        new_redz = -1.0 * np.ones_like(new_age)
        idx = (new_age < _AGE_UNIVERSE_GYR * GYR)
        new_redz[idx] = cosmo.tage_to_z(new_age[idx])

    return new_redz

def schwarzschild_radius(mass):
    """Return the Schwarschild radius [cm] for the given mass [grams].

    Parameters
    ----------
    m1 : array_like
        Mass [grams]

    Returns
    -------
    rs : array_like,
        Schwzrschild radius for this mass.

    """
    rs = SCHW * mass
    return rs


def velocity_orbital(mt, mr, per=None, sepa=None):
    sepa, per = _get_sepa_freq(mt, sepa, per)
    v2 = np.power(NWTG*mt/sepa, 1.0/2.0) / (1 + mr)
    # v2 = np.power(2*np.pi*NWTG*mt/per, 1.0/3.0) / (1 + mr)
    v1 = v2 * mr
    vels = np.moveaxis([v1, v2], 0, -1)
    return vels


def _get_sepa_freq(mt, sepa, freq):
    if (freq is None) and (sepa is None):
        raise ValueError("Either `freq` or `sepa` must be provided!")
    if (freq is not None) and (sepa is not None):
        raise ValueError("Only one of `freq` or `sepa` should be provided!")

    if freq is None:
        freq = kepler_freq_from_sepa(mt, sepa)

    if sepa is None:
        sepa = kepler_sepa_from_freq(mt, freq)

    return sepa, freq


def lambda_factor_dlnf(frst, dfdt, redz, dcom=None):
    """Account for the universe's differential space-time volume for a given hardening rate.

    For each binary, calculate the factor: $$\\Lambda \\equiv (dVc/dz) * (dz/dt) * [dt/dln(f)]$$,
    which has units of [Mpc^3].  When multiplied by a number-density [Mpc^-3], it gives the number
    of binaries in the Universe *per log-frequency interval*.  This value must still be multiplied
    by $\\Delta \\ln(f)$ to get a number of binaries across a frequency in.

    Parameters
    ----------
    frst : ArrayLike
        Binary frequency (typically rest-frame orbital frequency; but it just needs to match what's
        provided in the `dfdt` term.  Units of [1/sec].
    dfdt : ArrayLike
        Binary hardening rate in terms of frequency (typically rest-frame orbital frequency, but it
        just needs to match what's provided in `frst`).  Units of [1/sec^2].
    redz : ArrayLike
        Binary redshift.  Dimensionless.
    dcom : ArrayLike
        Comoving distance to binaries (for the corresponding redshift, `redz`).  Units of [cm].
        If not provided, calculated from given `redz`.

    Returns
    -------
    lambda_fact : ArrayLike
        The differential comoving volume of the universe per log interval of binary frequency.

    """
    zp1 = redz + 1
    if dcom is None:
        dcom = cosmo.z_to_dcom(redz)

    # Volume-factor
    # this is `(dVc/dz) * (dz/dt)`,  units of [Mpc^3/s]
    vfac = 4.0 * np.pi * SPLC * zp1 * (dcom**2)
    # Time-factor
    # this is `f / (df/dt) = dt/d ln(f)`,  units of [sec]
    tfac = frst / dfdt

    # Calculate weighting
    lambda_fact = vfac * tfac
    return lambda_fact


# =================================================================================================
# ====    Gravitational Waves    ====
# =================================================================================================


def chirp_mass(m1, m2=None):
    """Calculate the chirp-mass of a binary.

    Parameters
    ----------
    m1 : array_like,
        Mass [grams]
        This can either be the mass of the primary component, if scalar or 1D array_like,
        or the mass of both components, if 2D array_like, shaped (N, 2).
    m2 : None or array_like,
        Mass [grams] of the other component of the binary.  If given, the shape must be
        broadcastable against `m1`.

    Returns
    -------
    mc : array_like,
        Chirp mass [grams] of the binary.

    """
    m1, m2 = _array_args(m1, m2)
    # (N, 2)  ==>  (N,), (N,)
    if m2 is None:
        m1, m2 = np.moveaxis(m1, -1, 0)
    mc = np.power(m1 * m2, 3.0/5.0)/np.power(m1 + m2, 1.0/5.0)
    return mc


def chirp_mass_mtmr(mt, mr):
    """Calculate the chirp-mass of a binary.

    Parameters
    ----------
    mt : array_like,
        Total mass [grams].  This is ``M = m1+m2``.
    mr : array_like,
        Mass ratio.  ``q = m2/m1 <= 1``.
        This is defined as the secondary (smaller) divided by the primary (larger) mass.

    Returns
    -------
    mc : array_like,
        Chirp mass [grams] of the binary.

    """
    mt, mr = _array_args(mt, mr)
    mc = mt * np.power(mr, 3.0/5.0) / np.power(1 + mr, 6.0/5.0)
    return mc


def gw_char_strain_nyquist(dur_obs, hs, frst_orb, redz, dfdt_rst):
    """GW Characteristic Strain assuming frequency bins are Nyquist sampled.

    Nyquist assumption: the bin-width is equal to 1/T, for T the total observing duration.

    See, e.g., [Sesana2004]_, Eq.35, and surrounding text.
    NOTE: make sure this is the correct definition of "characteristic" strain for your application!

    # ! THIS FUNCTION MAY NOT BE CORRECT [LZK:2022-08-25] ! #

    Parameters
    ----------
    dur_obs : array_like,
        Duration of observations, in the observer frame, in units of [sec].
        Typically this is a single float value.
    hs : array_like,
        Strain amplitude of the source.  Dimensionless.
    frst_orb : array_like,
        Observer-frame orbital frequency, units of [1/sec].
    redz : array_like,
        Redshift of the binary.  Dimensionless.
    dfdt_rst : array_like,
        Rate of orbital-frequency evolution of the binary, in the rest-frame.  Units of [1/sec^2].

    Returns
    -------
    hc : array_like,
        Characteristic strain of the binary.

    """
    log.warning("`holodeck.utils.gw_char_strain_nyquist` may not be correct!", exc_info=True)

    fobs_gw = fobs_from_frst(frst_orb, redz) * 2.0
    # Calculate the time each binary spends within the band
    dfdt_obs = dfdt_rst * (1 + redz)**2
    bandwidth = (1.0 / dur_obs)   # I think this is right
    # bandwidth = fobs_gw           # I think this is wrong
    tband = bandwidth / dfdt_obs

    ncycles = fobs_gw * np.minimum(dur_obs, tband)
    hc = hs * np.sqrt(ncycles)
    return hc


def gw_dedt(m1, m2, sepa, eccen):
    """GW Eccentricity Evolution rate (de/dt) due to GW emission.

    NOTE: returned value is negative.

    See [Peters1964]_, Eq. 5.8

    Parameters
    ----------
    m1 : array_like,
        Mass of one component of the binary [grams].
    m2 : array_like,
        Mass of other component of the binary [grams].
    sepa : array_like,
        Binary semi-major axis (i.e. separation) [cm].
    eccen : array_like,
        Binary orbital eccentricity.

    Returns
    -------
    dedt : array_like
        Rate of eccentricity change of the binary.
        NOTE: returned value is negative or zero.

    """
    m1, m2, sepa, eccen = _array_args(m1, m2, sepa, eccen)
    cc = _GW_DEDT_ECC_CONST
    e2 = eccen**2
    dedt = cc * m1 * m2 * (m1 + m2) / np.power(sepa, 4)
    dedt *= (1.0 + e2*121.0/304.0) * eccen / np.power(1 - e2, 5.0/2.0)
    return dedt


def gw_dade(sepa, eccen):
    """Rate of semi-major axis evolution versus eccentricity, due to GW emission (da/de).

    NOTE: returned value is positive (e and a go in same direction).
    See [Peters1964]_, Eq. 5.7

    Parameters
    ----------
    sepa : array_like
        Binary semi-major axis (separation) [grams].
    eccen : array_like
        Binary eccentricity [grams].

    Returns
    -------
    dade : array_like
        Rate of change of semi-major axis versus eccentricity [cm].
        NOTE: returned value is positive.

    """
    sepa, eccen = _array_args(sepa, eccen)
    e2 = eccen**2
    num = (1 + (73.0/24.0)*e2 + (37.0/96.0)*e2*e2)
    den = (1 - e2) * (1.0 + (121.0/304.0)*e2)
    dade = (12.0 / 19.0) * (sepa / eccen) * (num / den)
    return dade


def gw_freq_dist_func(nn, ee=0.0, recursive=True):
    """GW frequency distribution function.

    See [EN2007]_ Eq. 2.4; this function gives g(n,e).

    NOTE: recursive relation fails for zero eccentricities!
    TODO: could choose to use non-recursive when zero eccentricities are found?

    TODO: replace `ee` variable with `eccen`

    Parameters
    ----------
    nn : int,
        Number of frequency harmonic to calculate.
    ee : array_like,
        Binary eccentricity.

    Returns
    -------
    gg : array_like,
        GW Frequency distribution function g(n,e).

    """

    # Calculate with non-zero eccentrictiy
    bessel = sp.special.jn
    ne = nn*ee
    n2 = np.square(nn)
    jn_m2 = bessel(nn-2, ne)
    jn_m1 = bessel(nn-1, ne)

    # Use recursion relation:
    if recursive:
        jn = (2*(nn-1) / ne) * jn_m1 - jn_m2
        jn_p1 = (2*nn / ne) * jn - jn_m1
        jn_p2 = (2*(nn+1) / ne) * jn_p1 - jn
    else:
        jn = bessel(nn, ne)
        jn_p1 = bessel(nn+1, ne)
        jn_p2 = bessel(nn+2, ne)

    aa = np.square(jn_m2 - 2.0*ee*jn_m1 + (2/nn)*jn + 2*ee*jn_p1 - jn_p2)
    bb = (1 - ee*ee)*np.square(jn_m2 - 2*ee*jn + jn_p2)
    cc = (4.0/(3.0*n2)) * np.square(jn)
    gg = (n2*n2/32) * (aa + bb + cc)
    return gg


def gw_hardening_rate_dadt(m1, m2, sepa, eccen=None):
    """GW Hardening rate in separation (da/dt).

    NOTE: returned value is negative.

    See [Peters1964]_, Eq. 5.6

    Parameters
    ----------
    m1 : array_like,
        Mass of one component of the binary [grams].
    m2 : array_like,
        Mass of other component of the binary [grams].
    sepa : array_like,
        Binary semi-major axis (i.e. separation) [cm].
    eccen : None or array_like,
        Binary orbital eccentricity.  Treated as zero if `None`.

    Returns
    -------
    dadt : array_like,
        Binary hardening rate [cm/s] due to GW emission.

    """
    m1, m2, sepa, eccen = _array_args(m1, m2, sepa, eccen)
    cc = _GW_DADT_SEP_CONST
    dadt = cc * m1 * m2 * (m1 + m2) / np.power(sepa, 3)
    if eccen is not None:
        fe = _gw_ecc_func(eccen)
        dadt *= fe
    return dadt


def gw_hardening_rate_dfdt(m1, m2, frst_orb, eccen=None):
    """GW Hardening rate in frequency (df/dt).

    Parameters
    ----------
    m1 : array_like
        Mass of one component of each binary [grams].
    m2 : array_like
        Mass of other component of each binary [grams].
    freq_orb : array_like
        Rest frame orbital frequency of each binary [1/s].
    eccen : array_like, optional
        Eccentricity of each binary.

    Returns
    -------
    dfdt : array_like,
        Hardening rate in terms of frequency for each binary [1/s^2].

    """
    m1, m2, frst_orb, eccen = _array_args(m1, m2, frst_orb, eccen)
    sepa = kepler_sepa_from_freq(m1+m2, frst_orb)
    dfdt = gw_hardening_rate_dadt(m1, m2, sepa, eccen=eccen)
    # dfdt, _ = dfdt_from_dadt(dfdt, sepa, mtot=m1+m2)
    dfdt, _ = dfdt_from_dadt(dfdt, sepa, frst_orb=frst_orb)
    return dfdt, frst_orb


def gw_hardening_timescale_freq(mchirp, frst):
    """GW Hardening timescale in terms of frequency (not separation).

    ``tau = f_r / (df_r / dt)``, e.g. [EN2007]_ Eq.2.9

    Parameters
    ----------
    mchirp : array_like,
        Chirp mass in [grams]
    frst : array_like,
        Rest-frame orbital frequency [1/s].

    Returns
    -------
    tau : array_like,
        GW hardening timescale defined w.r.t. orbital frequency [sec].

    """
    mchirp, frst = _array_args(mchirp, frst)
    tau = (5.0 / 96.0) * np.power(NWTG*mchirp/SPLC**3, -5.0/3.0) * np.power(2*np.pi*frst, -8.0/3.0)
    return tau


def gw_lum_circ(mchirp, freq_orb_rest):
    """Calculate the GW luminosity of a circular binary.

    [EN2007]_ Eq. 2.2

    Parameters
    ----------
    mchirp : array_like,
        Binary chirp mass [grams].
    freq_orb_rest : array_like,
        Rest-frame binary orbital frequency [1/s].

    Returns
    -------
    lgw_circ : array_like,
        GW Luminosity [erg/s].

    """
    mchirp, freq_orb_rest = _array_args(mchirp, freq_orb_rest)
    lgw_circ = _GW_LUM_CONST * np.power(2.0*np.pi*freq_orb_rest*mchirp, 10.0/3.0)
    return lgw_circ


def gw_strain_source(mchirp, dcom, freq_rest_orb):
    """GW Strain from a single source in a circular orbit.

    For reference, see:
    *   [Sesana2004]_ Eq.36 : they use `f_r` to denote rest-frame GW-frequency.
    *   [Enoki2004]_ Eq.5.

    Parameters
    ----------
    mchirp : array_like,
        Binary chirp mass [grams].
    dcom : array_like,
        Comoving distance to source [cm].
    freq_orb_rest : array_like,
        Rest-frame binary orbital frequency [1/s].

    Returns
    -------
    hs : array_like,
        GW Strain (*not* characteristic strain).

    """
    mchirp, dcom, freq_rest_orb = _array_args(mchirp, dcom, freq_rest_orb)
    # The factor of 2 below is to convert from orbital-frequency to GW-frequency
    hs = _GW_SRC_CONST * mchirp * np.power(2*mchirp*freq_rest_orb, 2/3) / dcom
    return hs


def sep_to_merge_in_time(m1, m2, time):
    """The initial separation required to merge within the given time.

    See: [Peters1964]_

    Parameters
    ----------
    m1 : array_like,
        Mass of one component of the binary [grams].
    m2 : array_like,
        Mass of other component of the binary [grams].
    time : array_like,
        The duration of time of interest [sec].

    Returns
    -------
    array_like
        Initial binary separation [cm].

    """
    m1, m2, time = _array_args(m1, m2, time)
    GW_CONST = 64*np.power(NWTG, 3.0)/(5.0*np.power(SPLC, 5.0))
    a1 = rad_isco(m1, m2)
    return np.power(GW_CONST*m1*m2*(m1+m2)*time - np.power(a1, 4.0), 1./4.)


def time_to_merge_at_sep(m1, m2, sepa):
    """The time required to merge starting from the given initial separation.

    See: [Peters1964]_.

    Parameters
    ----------
    m1 : array_like,
        Mass of one component of the binary [grams].
    m2 : array_like,
        Mass of other component of the binary [grams].
    sepa : array_like,
        Binary semi-major axis (i.e. separation) [cm].

    Returns
    -------
    array_like
        Duration of time for binary to coalesce [sec].

    """
    m1, m2, sepa = _array_args(m1, m2, sepa)
    GW_CONST = 64*np.power(NWTG, 3.0)/(5.0*np.power(SPLC, 5.0))
    a1 = rad_isco(m1, m2)
    delta_sep = np.power(sepa, 4.0) - np.power(a1, 4.0)
    return delta_sep/(GW_CONST*m1*m2*(m1+m2))


def gamma_psd_to_strain(gamma_psd):
    gamma_strain = (gamma_psd + 3.0) / 2.0
    return gamma_strain


def gamma_strain_to_psd(gamma_strain):
    gamma_psd = 2*gamma_strain - 3.0
    return gamma_psd


def gamma_strain_to_omega(gamma_strain):
    gamma_omega = (gamma_strain - 2.0) / 2.0
    return gamma_omega


@numba.njit
def _gw_ecc_func(eccen):
    """GW Hardening rate eccentricitiy dependence F(e).

    See [Peters1964]_ Eq. 5.6, or [EN2007]_ Eq. 2.3

    Parameters
    ----------
    eccen : array_like,
        Binary orbital eccentricity [].

    Returns
    -------
    fe : array_like
        Eccentricity-dependence term of GW emission [].

    """
    e2 = eccen*eccen
    num = 1 + (73/24)*e2 + (37/96)*e2*e2
    den = np.power(1 - e2, 7/2)
    fe = num / den
    return fe


def _array_args(*args):
    # args = [np.atleast_1d(aa) for aa in args]
    args = [np.asarray(aa) if aa is not None else None
            for aa in args]
    return args<|MERGE_RESOLUTION|>--- conflicted
+++ resolved
@@ -824,11 +824,7 @@
     df = fmin    # bin width
     freqs = np.arange(fmin, fmax + df/10.0, df)   # centers
     freqs_edges = freqs - df/2.0    # shift to edges
-<<<<<<< HEAD
-    freqs_edges = np.concatenate([freqs_edges, [fmax + df]]) #BUG? should this be df/2?
-=======
     freqs_edges = np.concatenate([freqs_edges, [fmax + df/2.0]])
->>>>>>> 89033b9a
 
     if trim is not None:
         if np.shape(trim) != (2,):
