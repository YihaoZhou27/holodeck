--- conflicted
+++ resolved
@@ -360,14 +360,11 @@
         elif not isinstance(mmbulge, relations._MMBulge_Relation):
             raise ValueError("`mmbulge` must be an instance or subclass of `_MMBulge_Relation`!")
 
-<<<<<<< HEAD
-=======
         # NOTE: Create a copy of input args to make sure they aren't overwritten (in-place)
         mtot = [mt for mt in mtot]
         mrat = [mt for mt in mrat]
         redz = [mt for mt in redz]
 
->>>>>>> 0b6dd567
         # Redefine shape of grid (i.e. number of bins in each parameter)
         if shape is not None:
             if len(shape) == 3:
@@ -501,17 +498,10 @@
         return self._density
 
     def diff_num_from_hardening(self, hard, fobs=None, sepa=None, limit_merger_time=None):
-<<<<<<< HEAD
-        """Calculate the number of binaries, per unit bin-volume, per log-frequency interval.
-
-        The value returned is `d^4 N / [dlog10(M) dq dz dln(X)]`
-        where X is either separation (a) or frequency (f_r).
-=======
         """Calculate the differential number of binaries (per bin-volume, per log-freq interval).
 
         The value returned is `d^4 N / [dlog10(M) dq dz dln(X)]`, where X is either
         separation (a) or frequency (f_r), depending on whether `sepa` or `fobs` is passed in.
->>>>>>> 0b6dd567
 
         Arguments
         ---------
@@ -652,7 +642,6 @@
             err = "single values of `fobs` are not allowed, can only calculated GWB within some bin of frequency!"
             err += "  e.g. ``fobs = 1/YR; fobs = [0.9*fobs, 1.1*fobs]``"
             utils.error(err)
-<<<<<<< HEAD
 
         # ---- Get the differential-number of binaries for each bin
         # this is  ``d^4 N / [dlog10(M) dq dz dln(f_r)]``
@@ -661,16 +650,6 @@
 
         # TODO: bin centroids should be different for each bin, not just each dimension
 
-=======
-
-        # ---- Get the differential-number of binaries for each bin
-        # this is  ``d^4 N / [dlog10(M) dq dz dln(f_r)]``
-        # `dnum` has shape (M, Q, Z, F)  for mass, mass-ratio, redshift, frequency
-        edges, dnum = self.diff_num_from_hardening(hard, fobs=fobs)
-
-        # TODO: bin centroids should be different for each bin, not just each dimension
-
->>>>>>> 0b6dd567
         # "integrate" within each bin (i.e. multiply by bin volume)
         # NOTE: `freq` should also be integrated to get proper poisson sampling!
         #       after poisson calculation, need to convert back to dN/dlogf
@@ -713,12 +692,8 @@
     # integrate over mass-ratio
     number = holo.utils.trapz(number, edges[1], axis=1, cumsum=False)
     # integrate over redshift
-<<<<<<< HEAD
-    number = holo.utils.trapz(number, edges[2], axis=2, cumsum=False)
-=======
     redz_edges = edges[2]
     number = holo.utils.trapz(number, redz_edges, axis=2, cumsum=False)
->>>>>>> 0b6dd567
     # integrate over frequency (if desired)
     if freq:
         number = holo.utils.trapz(number, np.log(edges[3]), axis=3, cumsum=False)
@@ -754,22 +729,15 @@
 
     """
 
-<<<<<<< HEAD
-=======
     if sample_threshold < 1.0:
         log.warning("`sample_threshold={sample_threshold}`, values less than unity can lead to surprising behavior!")
 
->>>>>>> 0b6dd567
     # returns  dN/[dlog10(M) dq dz dln(f_r)]
     # edges: Mtot [grams], mrat (q), redz (z), {fobs (f) [1/s] OR sepa (a) [cm]}
     edges, dnum = sam.diff_num_from_hardening(hard, fobs=fobs, sepa=sepa, limit_merger_time=limit_merger_time)
 
-<<<<<<< HEAD
-    log_edges = [np.log10(edges[0]), edges[1], edges[2], np.log(edges[3])]
-=======
     edges_integrate = [np.copy(ee) for ee in edges]
     edges_sample = [np.log10(edges[0]), edges[1], edges[2], np.log(edges[3])]
->>>>>>> 0b6dd567
 
     if cut_below_mass is not None:
         m2 = edges[0][:, np.newaxis] * edges[1][np.newaxis, :]
@@ -804,16 +772,7 @@
     # NOTE: this needs to be done manually, instead of within kalepy, because of log-spacings
     mass = _integrate_differential_number(edges_integrate, dnum, freq=True)
 
-<<<<<<< HEAD
-    # integrate each bin to convert from probability- density to mass
-    # NOTE: _integrate_differential_number() has log-vs-lin spacings hardcoded! use `edges` as is
-    #       do not use `log_edges`
-    mass = _integrate_differential_number(edges, dnum, freq=True)
-
-    # sample binaries from distribution, using appropriate spacing as needed
-=======
     # ---- sample binaries from distribution
->>>>>>> 0b6dd567
     if (sample_threshold is None) or (sample_threshold == 0.0):
         msg = (
             f"Sampling *all* binaries (~{mass.sum():.2e}).  "
@@ -842,8 +801,6 @@
         weights = weights[~bads]
 
     return vals, weights, edges, dnum, mass
-<<<<<<< HEAD
-=======
 
 
 def sampled_gws_from_sam(sam, fobs, hard=holo.evolution.Hard_GW, **kwargs):
@@ -858,7 +815,6 @@
     vals, weights, edges, dens, mass = sample_sam_with_hardening(sam, hard, fobs=fobs, **kwargs)
     gff, gwf, gwb = _gws_from_samples(vals, weights, fobs)
     return gff, gwf, gwb
->>>>>>> 0b6dd567
 
 
 def _gws_from_samples(vals, weights, fobs):
@@ -889,37 +845,12 @@
     return gff, gwf, gwb
 
 
-<<<<<<< HEAD
-def sampled_gws_from_sam(sam, fobs, hard=holo.evolution.Hard_GW, **kwargs):
-    """
-
-    Arguments
-    ---------
-    fobs : (F,) array_like of scalar,
-        Target frequencies of interest in units of [1/yr]
-
-    """
-    vals, weights, edges, dens, mass = sample_sam_with_hardening(sam, hard, fobs=fobs, **kwargs)
-    gff, gwf, gwb = _gws_from_samples(vals, weights, fobs)
-    return gff, gwf, gwb
-
-
-=======
->>>>>>> 0b6dd567
 @numba.njit
 def gws_from_sampled_strains(fobs, fo, hs, weights):
     """Calculate GW background/foreground from sampled GW strains.
 
     Arguments
     ---------
-<<<<<<< HEAD
-    freqs : (F,) array_like of scalar
-        Frequency bins.
-    fobs : (S,) array_like of scalar
-        Observed GW frequency of each binary sample.
-    hs : (S,)
-    weights : (S,)
-=======
     fobs : (F,) array_like of scalar
         Frequency bins.
     fo : (S,) array_like of scalar
@@ -930,7 +861,6 @@
         Weighting factor for each binary
         NOTE: the GW calculation is ill-defined if weights have fractional values
               (i.e. float values, instead of integral values; but the type itself doesn't matter)
->>>>>>> 0b6dd567
 
     Returns
     -------
@@ -1002,13 +932,8 @@
         ``N = (d^4 N / [dlog10(M) dq dz dlogf] ) * dlog10(M) dq dz dlogf``
     The number `N` is evaluated on a 4d grid, specified by `edges`, i.e.
         ``N = N(M, q, z, f_r)``
-<<<<<<< HEAD
-    NOTE: that `number` must also summed/integrated over dlogf.  To calculate characteristic strain,
-    this function divides again by the dlogf term.
-=======
     NOTE: the provided `number` must also summed/integrated over dlogf.
     To calculate characteristic strain, this function divides again by the dlogf term.
->>>>>>> 0b6dd567
 
     Parameters
     ----------
@@ -1056,10 +981,7 @@
         raise ValueError(err)
 
     number = number / dlogf
-<<<<<<< HEAD
-=======
     hs = np.nan_to_num(hs)
->>>>>>> 0b6dd567
     # (M',Q',Z',F) ==> (F,)
     hc = np.sqrt(np.sum(number*np.square(hs), axis=(0, 1, 2)))
 
