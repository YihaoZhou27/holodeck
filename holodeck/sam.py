"""Semi Analytic Modeling (SAM) submodule.

The core element of the SAM module is the :class:`Semi_Analytic_Model` class.  This class requires four
components as arguments:

(1) Galaxy Stellar Mass Function (GSMF): gives the comoving number-density of galaxies as a function
    of stellar mass.  This is implemented as subclasses of the :class:`_Galaxy_Stellar_Mass_Function`
    base class.
(2) Galaxy Pair Fraction (GPF): gives the fraction of galaxies that are in a 'pair' with a given
    mass ratio (and typically a function of redshift and primary-galaxy mass).  Implemented as
    subclasses of the :class:`_Galaxy_Pair_Fraction` subclass.
(3) Galaxy Merger Time (GMT): gives the characteristic time duration for galaxy 'mergers' to occur.
    Implemented as subclasses of the :class:`_Galaxy_Merger_Time` subclass.
(4) M_bh - M_bulge Relation (mmbulge): gives MBH properties for a given galaxy stellar-bulge mass.
    Implemented as subcalsses of the :class:`holodeck.relations._MMBulge_Relation` subclass.

The :class:`Semi_Analytic_Model` class defines a grid in parameter space of total MBH mass ($M=M_1 + M_2$),
MBH mass ratio ($q \\equiv M_1/M_2$), redshift ($z$), and at times binary separation
(semi-major axis $a$) or binary rest-frame orbital-frequency ($f_r$).  Over this grid, the distribution of
comoving number-density of MBH binaries in the Universe is calculated.  Methods are also provided
that interface with the `kalepy` package to draw 'samples' (discretized binaries) from the
distribution, and to calculate GW signatures.

The step of going from a number-density of binaries in $(M, q, z)$ space, to also the distribution
in $a$ or $f$ is subtle, as it requires modeling the binary evolution (i.e. hardening rate).


To-Do
-----
* Change mass-ratios and redshifts (1+z) to log-space; expand q parameter range.
* Incorporate arbitrary hardening mechanisms into SAM construction, sample self-consistently.
* Should there be an additional dimension of parameter space for galaxy properties?  This way
  variance in scaling relations is incorporated directly before calculating realizations.
* Allow SAM class to take M-sigma in addition to M-Mbulge.
* Should GW calculations be moved to the `gravwaves.py` module?

References
----------
* [Sesana2008]_ Sesana, Vecchio, Colacino 2008.
* [Chen2019]_ Chen, Sesana, Conselice 2019.

"""

import abc
from datetime import datetime

import numpy as np
import scipy as sp
import scipy.interpolate  # noqa

import kalepy as kale

import holodeck as holo
from holodeck import cosmo, utils, log
from holodeck.constants import GYR, SPLC, MSOL, MPC, YR, PC
from holodeck import relations, gravwaves

_DEBUG = True
_DEBUG_LVL = log.DEBUG
# _DEBUG_LVL = log.WARNING

# _AGE_UNIVERSE_GYR = cosmo.age(0.0).to('Gyr').value  # [Gyr]  ~ 13.78

REDZ_SAMPLE_VOLUME = True    #: get redshifts by sampling uniformly in 3D spatial volume, and converting

GSMF_USES_MTOT = False       #: the mass used in the GSMF is interpretted as M=m1+m2, otherwise use primary m1
GPF_USES_MTOT = False        #: the mass used in the GPF  is interpretted as M=m1+m2, otherwise use primary m1
GMT_USES_MTOT = False        #: the mass used in the GMT  is interpretted as M=m1+m2, otherwise use primary m1

# ZERO_GMT_STALLED_SYSTEMS = False


# ==============================
# ====    SAM Components    ====
# ==============================


# ----    Galaxy Stellar-Mass Function    ----


class _Galaxy_Stellar_Mass_Function(abc.ABC):
    """Galaxy Stellar-Mass Function base-class.  Used to calculate number-density of galaxies.
    """

    @abc.abstractmethod
    def __init__(self, *args, **kwargs):
        return

    @abc.abstractmethod
    def __call__(self, mstar, redz):
        """Return the number-density of galaxies at a given stellar mass, per log10 interval of stellar-mass.

        i.e. Phi = dn / dlog10(M)

        Parameters
        ----------
        mstar : scalar or ndarray
            Galaxy stellar-mass in units of [grams]
        redz : scalar or ndarray
            Redshift.

        Returns
        -------
        rv : scalar or ndarray
            Number-density of galaxies in units of [Mpc^-3]

        """
        return


class GSMF_Schechter(_Galaxy_Stellar_Mass_Function):
    """Single Schechter Function - Galaxy Stellar Mass Function.

    This is density per unit log10-interval of stellar mass, i.e. $Phi = dn / d\\log_{10}(M)$

    See: [Chen2019]_ Eq.9 and enclosing section.

    """

    def __init__(self, phi0=-2.77, phiz=-0.27, mchar0_log10=11.24, mchar0=None, mcharz=0.0, alpha0=-1.24, alphaz=-0.03):
        mchar0, _ = utils._parse_val_log10_val_pars(
            mchar0, mchar0_log10, val_units=MSOL, name='mchar0', only_one=True
        )

        self._phi0 = phi0         # - 2.77  +/- [-0.29, +0.27]  [log10(1/Mpc^3)]
        self._phiz = phiz         # - 0.27  +/- [-0.21, +0.23]  [log10(1/Mpc^3)]
        self._mchar0 = mchar0       # +11.24  +/- [-0.17, +0.20]  [log10(Msol)]
        self._mcharz = mcharz       #  0.0                        [log10(Msol)]    # noqa
        self._alpha0 = alpha0     # -1.24   +/- [-0.16, +0.16]
        self._alphaz = alphaz     # -0.03   +/- [-0.14, +0.16]
        return

    def __call__(self, mstar, redz):
        """Return the number-density of galaxies at a given stellar mass.

        See: [Chen2019] Eq.8

        Parameters
        ----------
        mstar : scalar or ndarray
            Galaxy stellar-mass in units of [grams]
        redz : scalar or ndarray
            Redshift.

        Returns
        -------
        rv : scalar or ndarray
            Number-density of galaxies per log-interval of mass in units of [Mpc^-3]
            i.e.  ``Phi = dn / d\\log_{10}(M)``

        """
        phi = self._phi_func(redz)
        mchar = self._mchar_func(redz)
        alpha = self._alpha_func(redz)
        xx = mstar / mchar
        # [Chen2019]_ Eq.8
        rv = np.log(10.0) * phi * np.power(xx, 1.0 + alpha) * np.exp(-xx)
        return rv

    def _phi_func(self, redz):
        """See: [Chen2019]_ Eq.9
        """
        return np.power(10.0, self._phi0 + self._phiz * redz)

    def _mchar_func(self, redz):
        """See: [Chen2019]_ Eq.10 - NOTE: added `redz` term
        """
        return self._mchar0 + self._mcharz * redz

    def _alpha_func(self, redz):
        """See: [Chen2019]_ Eq.11
        """
        return self._alpha0 + self._alphaz * redz


# ----    Galaxy Pair Fraction    ----


class _Galaxy_Pair_Fraction(abc.ABC):
    """Galaxy Pair Fraction base class, used to describe the fraction of galaxies in mergers/pairs.
    """

    @abc.abstractmethod
    def __init__(self, *args, **kwargs):
        return

    @abc.abstractmethod
    def __call__(self, mass, mrat, redz):
        """Return the fraction of galaxies in pairs of the given parameters.

        Parameters
        ----------
        mass : array_like,
            Mass of the system, units of [grams].
            NOTE: the definition of mass is ambiguous, i.e. whether it is the primary mass, or the
            combined system mass.
        mrat : array_like,
            Mass-ratio of the system (m2/m1 <= 1.0), dimensionless.
        redz : array_like,
            Redshift.

        Returns
        -------
        rv : scalar or ndarray,
            Galaxy pair fraction, dimensionless.

        """
        return


class GPF_Power_Law(_Galaxy_Pair_Fraction):
    """Galaxy Pair Fraction - Single Power-Law
    """

    def __init__(self, frac_norm_allq=0.025, frac_norm=None, mref=None, mref_log10=11.0,
                 malpha=0.0, zbeta=0.8, qgamma=0.0, obs_conv_qlo=0.25, max_frac=1.0):

        mref, _ = utils._parse_val_log10_val_pars(
            mref, mref_log10, val_units=MSOL, name='mref', only_one=True
        )

        # If the pair-fraction integrated over all mass-ratios is given (f0), convert to regular (f0-prime)
        if frac_norm is None:
            if frac_norm_allq is None:
                raise ValueError("If `frac_norm` is not given, `frac_norm_allq` is requried!")
            pow = qgamma + 1.0
            qlo = obs_conv_qlo
            qhi = 1.00
            pair_norm = (qhi**pow - qlo**pow) / pow
            frac_norm = frac_norm_allq / pair_norm

        # normalization corresponds to f0-prime in [Chen2019]_
        self._frac_norm = frac_norm   # f0 = 0.025 b/t [+0.02, +0.03]  [+0.01, +0.05]
        self._malpha = malpha         #      0.0   b/t [-0.2 , +0.2 ]  [-0.5 , +0.5 ]  # noqa
        self._zbeta = zbeta           #      0.8   b/t [+0.6 , +0.1 ]  [+0.0 , +2.0 ]  # noqa
        self._qgamma = qgamma         #      0.0   b/t [-0.2 , +0.2 ]  [-0.2 , +0.2 ]  # noqa

        if (max_frac < 0.0) or (1.0 < max_frac):
            err = f"Given `max_frac`={max_frac:.4f} must be between [0.0, 1.0]!"
            log.exception(err)
            raise ValueError(err)
        self._max_frac = max_frac

        self._mref = mref   # NOTE: this is `a * M_0 = 1e11 Msol` in papers
        return

    def __call__(self, mass, mrat, redz):
        """Return the fraction of galaxies in pairs of the given parameters.

        Parameters
        ----------
        mass : array_like,
            Mass of the system, units of [grams].
            NOTE: the definition of mass is ambiguous, i.e. whether it is the primary mass, or the
            combined system mass.
        mrat : array_like,
            Mass-ratio of the system (m2/m1 <= 1.0), dimensionless.
        redz : array_like,
            Redshift.

        Returns
        -------
        rv : scalar or ndarray,
            Galaxy pair fraction, dimensionless.

        """
        f0p = self._frac_norm
        am0 = self._mref
        aa = self._malpha
        bb = self._zbeta
        gg = self._qgamma
        rv = f0p * np.power(mass/am0, aa) * np.power(1.0 + redz, bb) * np.power(mrat, gg)
        rv = np.clip(rv, None, self._max_frac)
        return rv


# ----    Galaxy Merger Time    ----


class _Galaxy_Merger_Time(abc.ABC):
    """Galaxy Merger Time base class, used to model merger timescale of galaxy pairs.
    """

    @abc.abstractmethod
    def __init__(self, *args, **kwargs):
        return

    @abc.abstractmethod
    def __call__(self, mass, mrat, redz):
        """Return the galaxy merger time for the given parameters.

        Parameters
        ----------
        mass : (N,) array_like[scalar]
            Mass of the system, units of [grams].
            NOTE: the definition of mass is ambiguous, i.e. whether it is the primary mass, or the
            combined system mass.
        mrat : scalar or ndarray,
            Mass-ratio of the system (m2/m1 <= 1.0), dimensionless.
        redz : scalar or ndarray,
            Redshift.

        Returns
        -------
        rv : scalar or ndarray,
            Galaxy merger time, in units of [sec].

        """
        return

    def zprime(self, mass, mrat, redz, **kwargs):
        """Return the redshift after merger (i.e. input `redz` delayed by merger time).
        """
        tau0 = self(mass, mrat, redz, **kwargs)  # sec
        # Find the redshift of  t(z) + tau
        redz_prime = utils.redz_after(tau0, redz=redz)
        return redz_prime, tau0


class GMT_Power_Law(_Galaxy_Merger_Time):
    """Galaxy Merger Time - simple power law prescription
    """

    def __init__(self, time_norm=0.55*GYR, mref0=1.0e11*MSOL, malpha=0.0, zbeta=-0.5, qgamma=0.0):
        # tau0  [sec]
        self._time_norm = time_norm   # +0.55  b/t [+0.1, +2.0]  [+0.1, +10.0]  values for [Gyr]
        self._malpha = malpha         # +0.0   b/t [-0.2, +0.2]  [-0.2, +0.2 ]
        self._zbeta = zbeta           # -0.5   b/t [-2.0, +1.0]  [-3.0, +1.0 ]
        self._qgamma = qgamma         # +0.0   b/t [-0.2, +0.2]  [-0.2, +0.2 ]

        # [Msol]  NOTE: this is `b * M_0 = 0.4e11 Msol / h0` in [Chen2019]_
        # 7.2e10*MSOL
        mref = mref0 * (0.4 / cosmo.h)
        self._mref = mref
        return

    def __call__(self, mass, mrat, redz):
        """Return the galaxy merger time for the given parameters.

        Parameters
        ----------
        mass : (N,) array_like[scalar]
            Mass of the system, units of [grams].
            NOTE: the definition of mass is ambiguous, i.e. whether it is the primary mass, or the
            combined system mass.
        mrat : (N,) array_like[scalar]
            Mass ratio of each binary.
        redz : (N,) array_like[scalar]
            Redshifts of each binary.

        Returns
        -------
        mtime : (N,) ndarray[float]
            Merger time for each binary in [sec].

        """
        # convert to primary mass
        # mpri = utils.m1m2_from_mtmr(mtot, mrat)[0]   # [grams]
        tau0 = self._time_norm                       # [sec]
        bm0 = self._mref                             # [grams]
        aa = self._malpha
        bb = self._zbeta
        gg = self._qgamma
        mtime = tau0 * np.power(mass/bm0, aa) * np.power(1.0 + redz, bb) * np.power(mrat, gg)
        mtime = mtime # why
        return mtime


# ===================================
# ====    Semi-Analytic Model    ====
# ===================================


class Semi_Analytic_Model:
    """Semi-Analytic Model of MBH Binary populations.

    Based on four components:

    * Galaxy Stellar-Mass Function (GSMF): the distribution of galaxy masses
    * Galaxy Pair Fraction (GPF): the probability of galaxies having a companion
    * Galaxy Merger Time (GMT): the expected galaxy-merger timescale for a pair of galaxies
    * M-MBulge relation: relation between host-galaxy (bulge-mass) and MBH (mass) properties

    """

    ZERO_GMT_STALLED_SYSTEMS = False
    ZERO_DYNAMIC_STALLED_SYSTEMS = True
    ZERO_DYNAMIC_COALESCED_SYSTEMS = True

    def __init__(
        self, mtot=(1.0e4*MSOL, 1.0e11*MSOL, 61), mrat=(1e-3, 1.0, 81), redz=(1e-3, 10.0, 101),
        shape=None,
        gsmf=GSMF_Schechter, gpf=GPF_Power_Law, gmt=GMT_Power_Law, mmbulge=relations.MMBulge_MM2013,
        **kwargs
    ):
        """

        Parameters
        ----------
        mtot : list, optional
        mrat : list, optional
        redz : list, optional
        shape : _type_, optional
        gsmf : _type_, optional
        gpf : _type_, optional
        gmt : _type_, optional
        mmbulge : _type_, optional

        """

        for key, val in kwargs.items():
            if not hasattr(self, key):
                err = f"{self} does not have attr {key}, cannot set with kwargs!"
                log.exception(err)
                raise KeyError(err)
            setattr(self, key, val)

        # Sanitize input classes/instances
        gsmf = utils._get_subclass_instance(gsmf, None, _Galaxy_Stellar_Mass_Function)
        gpf = utils._get_subclass_instance(gpf, None, _Galaxy_Pair_Fraction)
        gmt = utils._get_subclass_instance(gmt, None, _Galaxy_Merger_Time)
        mmbulge = utils._get_subclass_instance(mmbulge, None, relations._MMBulge_Relation)

        # Process grid specifications
        param_names = ['mtot', 'mrat', 'redz']
        params = [mtot, mrat, redz]
        for ii, (par, name) in enumerate(zip(params, param_names)):
            log.debug(f"{name}: {par}")
            if isinstance(par, tuple) and (len(par) == 3):
                continue
            elif isinstance(par, np.ndarray):
                continue
            else:
                err = (
                    f"{name} (type={type(par)}, len={len(par)}) must be a (3,) tuple specifying a log-spacing, "
                    "or ndarray of grid edges!"
                )
                log.exception(err)
                raise ValueError(err)

        # Determine shape of grid (i.e. number of bins in each parameter)
        if shape is not None:
            if np.isscalar(shape):
                shape = [shape for ii in range(3)]

            shape = np.asarray(shape)
            if not np.issubdtype(shape.dtype, int) or (shape.size != 3) or np.any(shape <= 1):
                raise ValueError(f"`shape` ({shape}) must be an integer, or (3,) iterable of integers, larger than 1!")

            # mtot
            for ii, par in enumerate(params):
                if shape[ii] is not None:
                    log.debug(f"{param_names[ii]}: resetting grid shape to {shape[ii]}")
                    if not isinstance(par, tuple) or len(par) != 3:
                        err = (
                            f"Cannot set shape ({shape[ii]}) for {param_names[ii]} which is not a (3,) tuple "
                            "specifying a log-spacing!"
                        )
                        log.exception(err)
                        raise ValueError(err)

                    par = [pp for pp in par]
                    par[2] = shape[ii]
                    par = tuple(par)
                    params[ii] = par

        # Set grid-spacing for each parameter
        for ii, (par, name) in enumerate(zip(params, param_names)):
            log.debug(f"{name}: {par}")
            if isinstance(par, tuple) and (len(par) == 3):
                par = np.logspace(*np.log10(par[:2]), par[2])
            elif isinstance(par, np.ndarray):
                par = np.copy(par)
            else:
                err = f"{name} must be a (3,) tuple specifying a log-spacing; or ndarray of grid edges!  ({par})"
                log.exception(err)
                raise ValueError(err)

            log.debug(f"{name}: [{par[0]}, {par[-1]}] {par.size}")
            params[ii] = par

        mtot, mrat, redz = params
        self.mtot = mtot
        self.mrat = mrat
        self.redz = redz

        self._gsmf = gsmf             #: Galaxy Stellar-Mass Function (`_Galaxy_Stellar_Mass_Function` instance)
        self._gpf = gpf               #: Galaxy Pair Fraction (`_Galaxy_Pair_Fraction` instance)
        self._gmt = gmt               #: Galaxy Merger Time (`_Galaxy_Merger_Time` instance)
        self._mmbulge = mmbulge       #: Mbh-Mbulge relation (`relations._MMBulge_Relation` instance)

        # These values are calculated as needed by the class when the corresponding methods are called
        self._density = None          #: Binary comoving number-density
        self._grid = None             #: Domain of population: total-mass, mass-ratio, and redshift
        self._shape = None            #: Shape of the parameter-space domain (mtot, mrat, redz)
        self._fisco = None            #: Orbital rest-frame frequency of each bin's ISCO
        self._gmt_time = None         #: GMT timescale of galaxy mergers [sec]
        self._redz_prime = None       #: redshift following galaxy merger process

        # These values change each time a certain function is called, but are cached after each call
        self._dynamic_binary_number = None
        self._gwb = None
        self._coal = None
        self._stall = None

        return

    @property
    def edges(self):
        """The grid edges defining the domain (list of: [`mtot`, `mrat`, `redz`])
        """
        return [self.mtot, self.mrat, self.redz]

    @property
    def grid(self):
        """Grid of parameter space over which binary population is defined, ndarray (3, M, Q, Z).
        """
        if self._grid is None:
            self._grid = np.meshgrid(*self.edges, indexing='ij')
        return self._grid

    @property
    def shape(self):
        """Shape of the parameter space domain (number of edges in each dimension), (3,) tuple
        """
        if self._shape is None:
            self._shape = tuple([len(ee) for ee in self.edges])
        return self._shape

    def mass_stellar(self):
        """Calculate stellar masses for each MBH based on the M-MBulge relation.

        Returns
        -------
        masses : (2, N) ndarray of scalar,
            Galaxy total stellar masses for all MBH. [0, :] is primary, [1, :] is secondary [grams].

        """
        # total-mass, mass-ratio ==> (M1, M2)
        masses = utils.m1m2_from_mtmr(self.mtot[:, np.newaxis], self.mrat[np.newaxis, :])
        # BH-masses to stellar-masses
        masses = self._mmbulge.mstar_from_mbh(masses, scatter=False)
        return masses

    @property
    def static_binary_density(self):
        """The number-density of binaries in each bin, 'd^3 n / [dlog10M dq dz]' in units of [Mpc^-3].

        This is calculated once and cached.

        Returns
        -------
        density : (M, Q, Z) ndarray
            Number density of binaries, per unit redshift, mass-ratio, and log10 of mass.  Units of [Mpc^-3].

        Notes
        -----
        * This function effectively calculates Eq.21 & 5 of [Chen2019]_; or equivalently, Eq. 6 of [Sesana2008]_.
        * Bins which 'merge' after redshift zero are set to zero density (using the `self._gmt` instance).

        """
        if self._density is None:

            # ---- convert from MBH ===> mstar

            # `mstar_tot` starts as the secondary mass, sorry
            mstar_pri, mstar_tot = self.mass_stellar()
            # q = m2 / m1
            mstar_rat = mstar_tot / mstar_pri
            # M = m1 + m2
            mstar_tot = mstar_pri + mstar_tot
            redz = self.redz[np.newaxis, np.newaxis, :]
            args = [mstar_pri[..., np.newaxis], mstar_rat[..., np.newaxis], mstar_tot[..., np.newaxis], redz]
            # Convert to shape (M, Q, Z)
            mstar_pri, mstar_rat, mstar_tot, redz = np.broadcast_arrays(*args)

            mass_gsmf = mstar_tot if GSMF_USES_MTOT else mstar_pri
            mass_gpf = mstar_tot if GPF_USES_MTOT else mstar_pri
            mass_gmt = mstar_tot if GMT_USES_MTOT else mstar_pri

            # GMT returns `-1.0` for values beyond age of universe
            zprime, gmt_time = self._gmt.zprime(mass_gmt, mstar_rat, redz)
            self._gmt_time = gmt_time
            self._redz_prime = zprime

            # find valid entries (M, Q, Z)
            idx_stalled = (zprime < 0.0)
            log.info(f"Stalled SAM bins based on GMT: {utils.frac_str(idx_stalled)}")
            if _DEBUG:
                if np.all(idx_stalled):
                    utils.print_stats(stack=False, print_func=log.error,
                                      mstar_tot=mstar_tot, mstar_rat=mstar_rat, redz=redz)
                    err = "No `zprime` values are greater than zero!"
                    log.warning(err)
                    # raise RuntimeError(err)

            # ---- Get Galaxy Merger Rate  [Chen2019] Eq.5
            log.debug(f"GSMF_USES_MTOT={GSMF_USES_MTOT}")
            log.debug(f"GPF_USES_MTOT ={GPF_USES_MTOT}")
            log.debug(f"GMT_USES_MTOT ={GMT_USES_MTOT}")

            # `gsmf` returns [1/Mpc^3]   `dtdz` returns [sec]
            dens = self._gsmf(mass_gsmf, redz) * self._gpf(mass_gpf, mstar_rat, redz) * cosmo.dtdz(redz)
            # `gmt` returns [sec]
            # dens /= self._gmt(mass_gmt, mstar_rat, redz)
            dens /= gmt_time
            # now `dens` is  ``dn_gal / [dlog10(Mstar) dq_gal dz]``  with units of [Mpc^-3]

            if _DEBUG:
                dens_check = self._ndens_gal(mass_gsmf, mstar_rat, redz)
                log.log(_DEBUG_LVL, "checking galaxy merger densities...")
                log.log(_DEBUG_LVL, f"dens_check = {utils.stats(dens_check)}")
                log.log(_DEBUG_LVL, f"dens       = {utils.stats(dens)}")
                err = (dens - dens_check) / dens_check
                log.log(_DEBUG_LVL, f"       err = {utils.stats(err)}")
                bads = ~np.isclose(dens, dens_check, rtol=1e-6, atol=1e-100)
                if np.any(bads):
                    err_msg = "Galaxy ndens check failed!"
                    log.exception(err_msg)
                    bads = np.where(bads)
                    log.error(f"check bads = {utils.stats(dens_check[bads])}")
                    log.error(f"      bads = {utils.stats(dens[bads])}")
                    raise ValueError(err_msg)

            # ---- Convert to MBH Binary density

            # so far we have ``dn_gal / [dlog10(M_gal) dq_gal dz]``
            # dn / [dM dq dz] = (dn_gal / [dM_gal dq_gal dz]) * (dM_gal/dM_bh) * (dq_gal / dq_bh)
            mplaw = self._mmbulge._mplaw
            dqbh_dqgal = mplaw * np.power(mstar_rat, mplaw - 1.0)
            # (dMstar-pri / dMbh-pri) * (dMbh-pri/dMbh-tot) = (dMstar-pri / dMstar-tot) * (dMstar-tot/dMbh-tot)
            # ==> (dMstar-tot/dMbh-tot) = (dMstar-pri / dMbh-pri) * (dMbh-pri/dMbh-tot) / (dMstar-pri / dMstar-tot)
            #                           = (dMstar-pri / dMbh-pri) * (1 / (1+q_bh)) / (1 / (1+q_star))
            #                           = (dMstar-pri / dMbh-pri) * ((1+q_star) / (1+q_bh))
            dmstar_dmbh_pri = self._mmbulge.dmstar_dmbh(mstar_pri)   # [unitless]
            qterm = (1.0 + mstar_rat) / (1.0 + self.mrat[np.newaxis, :, np.newaxis])
            dmstar_dmbh = dmstar_dmbh_pri * qterm

            dens *= self.mtot[:, np.newaxis, np.newaxis] * dmstar_dmbh / dqbh_dqgal / mstar_tot

            if _DEBUG:
                dens_check = self._ndens_mbh(mass_gsmf, mstar_rat, redz)
                log.log(_DEBUG_LVL, "checking MBH merger densities...")
                log.log(_DEBUG_LVL, f"dens_check = {utils.stats(dens_check)}")
                log.log(_DEBUG_LVL, f"dens       = {utils.stats(dens)}")
                err = (dens - dens_check) / dens_check
                log.log(_DEBUG_LVL, f"       err = {utils.stats(err)}")
                bads = ~np.isclose(dens, dens_check, rtol=1e-6, atol=1e-100)
                if np.any(bads):
                    err_msg = "MBH ndens check failed!"
                    log.exception(err_msg)
                    bads = np.where(bads)
                    log.error(f"check bads = {utils.stats(dens_check[bads])}")
                    log.error(f"      bads = {utils.stats(dens[bads])}")
                    raise ValueError(err_msg)

            # Add scatter from the M-Mbulge relation
            scatter = self._mmbulge._scatter_dex
            log.debug(f"mmbulge scatter = {scatter}")
            if scatter > 0.0:
                log.info(f"Adding MMbulge scatter ({scatter:.4e})")
                log.info(f"\tdens bef: ({utils.stats(dens)})")
                dur = datetime.now()
                mass_bef = self._integrated_binary_density(dens, sum=True)
                dens = add_scatter_to_masses(self.mtot, self.mrat, dens, scatter)

                mass_aft = self._integrated_binary_density(dens, sum=True)
                dur = datetime.now() - dur
                dm = (mass_aft - mass_bef) / mass_bef
                log.info(f"Scatter added after {dur.total_seconds()} sec")
                log.info(f"\tdens aft: ({utils.stats(dens)})")
                log.info(f"\tmass: {mass_bef:.2e} ==> {mass_aft:.2e} || change = {dm:.4e}")

            # set values after redshift zero to have zero density
            if self.ZERO_GMT_STALLED_SYSTEMS:
                log.info(f"zeroing out {utils.frac_str(idx_stalled)} systems stalled from GMT")
                dens[idx_stalled] = 0.0
            else:
                log.warning("NOT zeroing out systems with GMTs extending past redshift zero!")

            self._density = dens

        return self._density

    @property
    def fisco(self):
        if self._fisco is None:
            temp = utils.rad_isco(self.mtot)
            temp = utils.kepler_freq_from_sepa(self.mtot, temp)
            self._fisco = temp

        return self._fisco

    def dynamic_binary_number(self, hard, fobs_orb=None, sepa=None, zero_coalesced=None, zero_stalled=None):
        """Calculate the differential number of binaries (per bin-volume, per log-freq interval).

        d^4 N / [dlog10(M) dq dz dln(X)    <===    d^3 n / dlog10(M) dq dz

        The value returned is `d^4 N / [dlog10(M) dq dz dln(X)]`, where X is either:
        *   separation (a)                         ::  if `sepa`     is passed in, or
        *   observer-frame orbital-frequency (f_o) ::  if `fobs_orb` is passed in.

        Parameters
        ----------
        hard : `holodeck.evolution._Hardening`
            Hardening instance for calculating binary evolution rate.
        fobs_orb : ArrayLike
            observer-frame orbital-frequency in [1/sec].
            NOTE: either `fobs_orb` or `sepa` must be provided (and not both).
        sepa : ArrayLike
            Rest-frame binary separation in [cm].
            NOTE: either `fobs_orb` or `sepa` must be provided (and not both).
        zero_coalesced : bool
            Whether binaries should be checked for coalescence.
            If `True`, they will not contribute to frequency bins above their ISCO frequency.
        zero_stalled : bool
            Whether binaries should be checked for stalling before z=0.
            If `True`, they will not contribute to frequency bins that they reach after z=0.

        Returns
        -------
        edges : (4,) list of 1darrays of scalar
            A list containing the edges along each dimension.  These are:
            {total-mass, mass-ratio, redshift, observer-frame orbital-frequency}
        dnum : (M, Q, Z, F) ndarray of scalar
            Differential number of binaries at the grid edges.  Units are dimensionless number of binaries.

        Notes
        -----
        This function is effectively Eq.6 of [Sesana2008]_.

        d^2 N / dz dln(f_r) = (dn/dz) * (dt/d ln f_r) * (dz/dt) * (dVc/dz)
                            = (dn/dz) * (f_r / [df_r/dt]) * 4 pi c D_c^2 (1+z)
                            = `dens`  *      `tau`        *   `cosmo_fact`

        d^2 N / dz dln(a)   = (dn/dz) * (dz/dt) * (dt/d ln a) * (dVc/dz)
                            = (dn/dz) * (a / [da/dt]) * 4 pi c D_c^2 (1+z)
                            = `dens`  *      `tau`        *   `cosmo_fact`

        To-Do
        -----
        *   Use the `utils.lambda_factor_freq` function instead of calculating it manually.  Be
            careful about units (Mpc).  Need to adjust the function to accept either sepa or freq
            as arguments and outputs.

        """

        if (fobs_orb is None) == (sepa is None):
            err = "one (and only one) of `fobs_orb` or `sepa` must be provided!"
            log.exception(err)
            raise ValueError(err)

        if fobs_orb is not None:
            fobs_orb = np.asarray(fobs_orb)
            xsize = fobs_orb.size
            edges = self.edges + [fobs_orb, ]
        else:
            xsize = len(sepa)
            edges = self.edges + [sepa, ]

        if zero_coalesced is None:
            zero_coalesced = self.ZERO_DYNAMIC_COALESCED_SYSTEMS

        if zero_stalled is None:
            zero_stalled = self.ZERO_DYNAMIC_STALLED_SYSTEMS

        log.info(f"{zero_coalesced=}, {zero_stalled=}")

        # shape: (M, Q, Z)
        dens = self.static_binary_density   # d3n/[dz dlog10(M) dq]  units: [Mpc^-3]

        # (Z,) comoving-distance in [Mpc]
        dc = cosmo.comoving_distance(self.redz).to('Mpc').value

        # (Z,) this is `(dVc/dz) * (dz/dt)` in units of [Mpc^3/s]
        cosmo_fact = 4 * np.pi * (SPLC/MPC) * np.square(dc) * (1.0 + self.redz)

        # (M, Q) calculate chirp-mass
        mchirp = utils.m1m2_from_mtmr(self.mtot[:, np.newaxis], self.mrat[np.newaxis, :])
        mchirp = utils.chirp_mass(*mchirp)
        # (M, Q, 1, 1) make shape broadcastable for later calculations
        mchirp = mchirp[..., np.newaxis, np.newaxis]

        # (M*Q*Z,) 1D arrays of each total-mass, mass-ratio, and redshift
        mt, mr, rz = [gg.ravel() for gg in self.grid]

        # Make sure we have both `frst_orb` and binary separation `sa`; shapes (X, M*Q*Z)
        if fobs_orb is not None:
            # Convert from observer-frame orbital freq, to rest-frame orbital freq
            # (X, M*Q*Z)
            frst_orb = fobs_orb[:, np.newaxis] * (1.0 + rz[np.newaxis, :])
            sa = utils.kepler_sepa_from_freq(mt[np.newaxis, :], frst_orb)
        else:
            sa = sepa[:, np.newaxis]
            # (X, M*Q*Z), this is the _orbital_ frequency (not GW), and in rest-frame
            frst_orb = utils.kepler_freq_from_sepa(mt[np.newaxis, :], sa)

        # (X, M*Q*Z), hardening rate, negative values, units of [cm/sec]
        dadt = hard.dadt(mt[np.newaxis, :], mr[np.newaxis, :], sa)

        # Calculate `tau = dt/dlnf_r = f_r / (df_r/dt)`
        if fobs_orb is not None:
            # dfdt is positive (increasing frequency)
            dfdt, frst_orb = utils.dfdt_from_dadt(dadt, sa, frst_orb=frst_orb)
            tau = frst_orb / dfdt
        else:
            # recall: dadt is negative (decreasing separation), units of [cm/sec]
            tau = - sa / dadt

        # convert `tau` to the correct shape, note that moveaxis MUST happen _before_ reshape!
        # (X, M*Q*Z) ==> (M*Q*Z, X)
        tau = np.moveaxis(tau, 0, -1)
        # (M*Q*Z, X) ==> (M, Q, Z, X)
        tau = tau.reshape(dens.shape + (xsize,))

        # (M, Q, Z) units: [1/s] i.e. number per second
        dnum = dens * cosmo_fact
        # (M, Q, Z, X) units: [] unitless, i.e. number
        dnum = dnum[..., np.newaxis] * tau

        bads = ~np.isfinite(tau)
        if np.any(bads):
            log.warning(f"Found {utils.frac_str(bads)} invalid hardening timescales.  Setting to zero densities.")
            dnum[bads] = 0.0

        # ---- Check when binaries reach their ISCO (and zero out density at higher frequencies)
        if zero_coalesced:
            # (M,) rest-frame orbital-frequency of ISCO in [1/sec]
            fisco = self.fisco
            # duplicate for all Q and Z  i.e. (M,) ==> (M,Q,Z)
            fisco = fisco[:, np.newaxis, np.newaxis] * np.ones(self.shape)
            # (M,Q,Z) ==> (M*Q*Z)
            fisco = fisco.flatten()
            # `frst_orb` is shaped (X, M*Q*Z)
            coal = (frst_orb > fisco[np.newaxis, :])
            # reshape to match `dnum`  (X, M*Q*Z) ==> (M*Q*Z, X) ==> (M, Q, Z, X)
            coal = coal.T.reshape(dnum.shape)
            log.info(f"fraction of coalesced binaries: {utils.frac_str(coal)}")
            dnum[coal] = 0.0
            self._coal = coal
        else:
            log.warning("WARNING: _coalesced_ binaries are not being accounted for in `dynamic_binary_number`!")

        # ---- Check that binaries reach each frequency bin before redshift zero
        if zero_stalled:
            # Calculate the time it takes binaries to evolve along a series of steps in separation
            # number of steps in the integration, refer to this as X below
            STEPS = 123
            # () start from the hardening model's initial separation
            rmax = hard._sepa_init
            # (M,) end at the ISCO
            rmin = utils.rad_isco(self.mtot)
            # Choose steps for each binary, log-spaced between rmin and rmax
            extr = np.log10([rmax * np.ones_like(rmin), rmin])
            rads = np.linspace(0.0, 1.0, STEPS)[np.newaxis, :]
            # (M, X)
            rads = extr[0][:, np.newaxis] + (extr[1] - extr[0])[:, np.newaxis] * rads
            rads = 10.0 ** rads
            # (M, Q, Z, X)
            mt, mr, rz, rads = np.broadcast_arrays(
                self.mtot[:, np.newaxis, np.newaxis, np.newaxis],
                self.mrat[np.newaxis, :, np.newaxis, np.newaxis],
                self.redz[np.newaxis, np.newaxis, :, np.newaxis],
                rads[:, np.newaxis, np.newaxis, :]
            )
            # (X, M*Q*Z)
            mt, mr, rz, rads = [mm.reshape(-1, STEPS).T for mm in [mt, mr, rz, rads]]
            # (X, M*Q*Z) --- `Fixed_Time.dadt` will only accept this shape
            dadt = hard.dadt(mt, mr, rads)
            # Integrate (inverse) hardening rates to calculate total lifetime to each separation
            times_evo = -utils.trapz_loglog(-1.0 / dadt, rads, axis=0, cumsum=True)

            # (X, M*Q*Z)   convert from separations to rest-frame orbital frequencies
            frst_orb_evo = utils.kepler_freq_from_sepa(mt, rads)
            # interpolate to target frequencies
            # `frst_orb` is shaped (X, M*Q*Z)  `ndinterp` interpolates over 1th dimension
            times = utils.ndinterp(frst_orb.T, frst_orb_evo[1:, :].T, times_evo.T, xlog=True, ylog=True).T

            # Combine the binary-evolution time, with the galaxy-merger time
            # (X, M*Q*Z)
            time_tot = times + self._gmt_time.reshape(-1)[np.newaxis, :]
            # Find the redshift when each binary reaches these frequencies, -1 for after z=0
            redz_tot = utils.redz_after(time_tot, redz=rz[0, np.newaxis, :])
            # Find systems not reaching these frequencies before redshift zero
            stall = (redz_tot < 0.0)
            # reshape to match `dnum`  (X, M*Q*Z) ==> (M*Q*Z, X) ==> (M, Q, Z, X)
            stall = stall.T.reshape(dnum.shape)
            log.info(f"fraction of stalled binary-frequencies: {utils.frac_str(stall)}")
            stalled = np.any(stall, axis=-1)
            log.info(f"fraction of binaries stalled at all frequencies: {utils.frac_str(stalled)}")
            stalled_frac = np.count_nonzero(stalled) / stalled.size
            if stalled_frac > 0.8:
                log.warning(f"A large fraction of binaries are stalled at all frequencies!  {stalled_frac:.4e}")

            dnum[stall] = 0.0
            self._stall = stall

        else:
            log.warning("WARNING: _stalled_ binaries are not being accounted for in `dynamic_binary_number`!")

        self._dynamic_binary_number = dnum

        return edges, dnum

    def gwb(self, fobs_gw_edges, hard=holo.hardening.Hard_GW, realize=False, **kw_dynamic_binary_number):
        """Calculate the (smooth/semi-analytic) GWB at the given observed GW-frequencies.

        Parameters
        ----------
        fobs_gw : (F,) array_like of scalar,
            Observer-frame GW-frequencies. [1/sec]
            These are the frequency bin edges, which are integrated across to get the number of binaries in each
            frequency bin.
        hard : holodeck.evolution._Hardening class or instance
            Hardening mechanism to apply over the range of `fobs_gw`.
        realize : bool or int,
            Whether to construct a Poisson 'realization' (discretization) of the SAM distribution.
            Realizations approximate the finite-source effects of a realistic population.
        **kw_dynamic_binary_number : keyword-value pairs,
            Additional arguments passed along to `Semi_Analytic_Model.dynamic_binary_number()`.

        Returns
        -------
        gwb : (F,[R,]) ndarray of scalar
            Dimensionless, characteristic strain at each frequency.
            If `realize` is an integer with value R, then R realizations of the GWB are returned,
            such that `hc` has shape (F,R,).

        """

        squeeze = True
        fobs_gw_edges = np.atleast_1d(fobs_gw_edges)
        if np.isscalar(fobs_gw_edges) or np.size(fobs_gw_edges) == 1:
            err = "GWB can only be calculated across bins of frequency, `fobs_gw_edges` must provide bin edges!"
            log.exception(err)
            raise ValueError(err)

        fobs_gw_cents = kale.utils.midpoints(fobs_gw_edges)
        # ---- Get the differential-number of binaries for each bin
        # convert to orbital-frequency (from GW-frequency)
        fobs_orb_edges = fobs_gw_edges / 2.0
        fobs_orb_cents = fobs_gw_cents / 2.0

        # `dnum` is  ``d^4 N / [dlog10(M) dq dz dln(f)]``
        # `dnum` has shape (M, Q, Z, F)  for mass, mass-ratio, redshift, frequency
        #! NOTE: using frequency-bin _centers_ produces more accurate results than frequency-bin _edges_ !#
        edges, dnum = self.dynamic_binary_number(hard, fobs_orb=fobs_orb_cents, **kw_dynamic_binary_number)
        edges[-1] = fobs_orb_edges
        log.debug(f"dnum: {utils.stats(dnum)}")

        if _DEBUG:
            _check_bads(edges, dnum, "dnum")

        # "integrate" within each bin (i.e. multiply by bin volume)
        # NOTE: `freq` should also be integrated to get proper poisson sampling!
        #       after poisson calculation, need to convert back to dN/dlogf
        #       to get proper characteristic strain measurement
        #! doing  ``dn/dlnf * Delta(ln[f])``  seems to be more accurate than trapz over log(freq) !#
        number = utils._integrate_grid_differential_number(edges, dnum, freq=False)
        number = number * np.diff(np.log(fobs_gw_edges))
        log.debug(f"number: {utils.stats(number)}")
        log.debug(f"number.sum(): {number.sum():.4e}")

        if _DEBUG:
            _check_bads(edges, number, "number")

        # ---- Get the GWB spectrum from number of binaries over grid
        gwb = gravwaves._gws_from_number_grid_integrated(edges, number, realize)

        if _DEBUG:
            _check_bads(edges, gwb, "gwb")

<<<<<<< HEAD
        # ---- Get the GWB spectrum from number of binaries over grid
        # print('before calling hc here is edges:\n', edges)
        # print('and here is number:\n', number.shape,'\n',number)
        # print('and realize:\n', realize)
        hc = gravwaves._gws_from_number_grid_integrated(edges, number, realize)
=======
>>>>>>> 89033b9a
        if squeeze:
            gwb = gwb.squeeze()

        self._gwb = gwb

        return gwb

    def gwb_ideal(self, fobs_gw, sum=True, redz_prime=True):
        """Calculate the idealized, continuous GWB amplitude.

        Calculation follows [Phinney2001]_ (Eq.5) or equivalently [Enoki+Nagashima-2007] (Eq.3.6).
        This calculation assumes a smooth, continuous population of binaries that are purely GW driven.
        * There are no finite-number effects.
        * There are no environmental or non-GW driven evolution effects.
        * There is no coalescence of binaries cutting them off at high-frequencies.

        """

        mstar_pri, mstar_tot = self.mass_stellar()
        # q = m2 / m1
        mstar_rat = mstar_tot / mstar_pri
        # M = m1 + m2
        mstar_tot = mstar_pri + mstar_tot

        rz = self.redz
        rz = rz[np.newaxis, np.newaxis, :]
        if redz_prime:
            args = [mstar_pri[..., np.newaxis], mstar_rat[..., np.newaxis], mstar_tot[..., np.newaxis], rz]
            # Convert to shape (M, Q, Z)
            mstar_pri, mstar_rat, mstar_tot, rz = np.broadcast_arrays(*args)

            gmt_mass = mstar_tot if GMT_USES_MTOT else mstar_pri
            rz = self._gmt.zprime(gmt_mass, mstar_rat, rz)
            print(f"{self} :: {utils.stats(rz)=}")

        # d^3 n / [dlog10(M) dq dz] in units of [Mpc^-3], convert to [cm^-3]
        ndens = self.static_binary_density / (MPC**3)

        mt = self.mtot[:, np.newaxis, np.newaxis]
        mr = self.mrat[np.newaxis, :, np.newaxis]
        gwb = gravwaves.gwb_ideal(fobs_gw, ndens, mt, mr, rz, dlog10=True, sum=sum)
        return gwb

    def _ndens_gal(self, mass_gal, mrat_gal, redz):
        if GSMF_USES_MTOT or GPF_USES_MTOT or GMT_USES_MTOT:
            log.warning("{self.__class__}._ndens_gal assumes that primary mass is used for GSMF, GPF and GMT!")

        # NOTE: dlog10(M_1) / dlog10(M) = (M/M_1) * (dM_1/dM) = 1
        nd = self._gsmf(mass_gal, redz) * self._gpf(mass_gal, mrat_gal, redz)
        nd = nd * cosmo.dtdz(redz) / self._gmt(mass_gal, mrat_gal, redz)
        return nd

    def _ndens_mbh(self, mass_gal, mrat_gal, redz):
        if GSMF_USES_MTOT or GPF_USES_MTOT or GMT_USES_MTOT:
            log.warning("{self.__class__}._ndens_mbh assumes that primary mass is used for GSMF, GPF and GMT!")

        # this is  d^3 n / [dlog10(M_gal-pri) dq_gal dz]
        nd_gal = self._ndens_gal(mass_gal, mrat_gal, redz)

        mplaw = self._mmbulge._mplaw
        dqbh_dqgal = mplaw * np.power(mrat_gal, mplaw - 1.0)

        dmstar_dmbh__pri = self._mmbulge.dmstar_dmbh(mass_gal)   # [unitless]
        mbh_pri = self._mmbulge.mbh_from_mstar(mass_gal, scatter=False)
        mbh_sec = self._mmbulge.mbh_from_mstar(mass_gal * mrat_gal, scatter=False)
        mbh = mbh_pri + mbh_sec
        mrat_mbh = mbh_sec / mbh_pri

        dlm_dlm = (mbh / mass_gal) * dmstar_dmbh__pri / (1.0 + mrat_mbh)
        dens = nd_gal * dlm_dlm / dqbh_dqgal
        return dens

    def _integrated_binary_density(self, ndens=None, sum=True):
        # d^3 n / [dlog10M dq dz]
        if ndens is None:
            ndens = self.static_binary_density
        integ = utils.trapz(ndens, np.log10(self.mtot), axis=0, cumsum=False)
        integ = utils.trapz(integ, self.mrat, axis=1, cumsum=False)
        integ = utils.trapz(integ, self.redz, axis=2, cumsum=False)
        if sum:
            integ = integ.sum()
        return integ


# ===========================================
# ====    Evolution & Utility Methods    ====
# ===========================================


def sample_sam_with_hardening(
        sam, hard,
        fobs_orb=None, sepa=None, sample_threshold=10.0, cut_below_mass=None, limit_merger_time=None,
        **sample_kwargs
):
    """Discretize Semi-Analytic Model into sampled binaries assuming the given binary hardening rate.

    Parameters
    ----------
    sam : `Semi_Analytic_Model`
        Instance of an initialized semi-analytic model.
    hard : `holodeck.evolution._Hardening`
        Binary hardening model for calculating binary hardening rates (dadt or dfdt).
    fobs_orb : ArrayLike
        Observer-frame orbital-frequencies.  Units of [1/sec].
        NOTE: Either `fobs_orb` or `sepa` must be provided, and not both.
    sepa : ArrayLike
        Binary orbital separation.  Units of [cm].
        NOTE: Either `fobs_orb` or `sepa` must be provided, and not both.

    Returns
    -------
    vals : (4, S) ndarray of scalar
        Parameters of sampled binaries.  Four parameters are:
        * mtot : total mass of binary (m1+m2) in [grams]
        * mrat : mass ratio of binary (m2/m1 <= 1)
        * redz : redshift of binary
        * fobs_orb / sepa : observer-frame orbital-frequency [1/s]  or  binary separation [cm]
    weights : (S,) ndarray of scalar
        Weights of each sample point.
    edges : (4,) of list of scalars
        Edges of parameter-space grid for each of above parameters (mtot, mrat, redz, fobs_orb)
        The lengths of each list will be [(M,), (Q,), (Z,), (F,)]
    dnum : (M, Q, Z, F) ndarray of scalar
        Number-density of binaries over grid specified by `edges`.

    """

    if (sample_threshold < 1.0) and (sample_threshold > 0.0):
        msg = (
            f"`sample_threshold={sample_threshold}` values less than unity can lead to surprising behavior!"
        )
        log.warning(msg)

    # returns  dN/[dlog10(M) dq dz dln(f_r)]
    # edges: Mtot [grams], mrat (q), redz (z), {fobs_orb (f) [1/s]   OR   sepa (a) [cm]}
    # `fobs_orb` is observer-frame orbital-frequency
    edges, dnum = sam.dynamic_binary_number(hard, fobs_orb=fobs_orb, sepa=sepa, limit_merger_time=limit_merger_time)

    edges_integrate = [np.copy(ee) for ee in edges]
    edges_sample = [np.log10(edges[0]), edges[1], edges[2], np.log(edges[3])]

    if cut_below_mass is not None:
        m2 = edges[0][:, np.newaxis] * edges[1][np.newaxis, :]
        bads = (m2 < cut_below_mass)
        dnum[bads] = 0.0
        num_bad = np.count_nonzero(bads)
        msg = (
            f"Cutting out systems with secondary below {cut_below_mass/MSOL:.2e} Msol;"
            f" {num_bad:.2e}/{bads.size:.2e} = {num_bad/bads.size:.4f}"
        )
        log.warning(msg)

    # Sample redshift by first converting to comoving volume, sampling, then convert back
    if REDZ_SAMPLE_VOLUME:
        redz = edges[2]
        volume = cosmo.comoving_volume(redz).to('Mpc3').value

        # convert from dN/dz to dN/dVc, dN/dVc = (dN/dz) * (dz/dVc) = (dN/dz) / (dVc/dz)
        dvcdz = cosmo.dVcdz(redz, cgs=False).value
        dnum = dnum / dvcdz[np.newaxis, np.newaxis, :, np.newaxis]

        # change variable from redshift to comoving-volume, both sampling and integration
        edges_sample[2] = volume
        edges_integrate[2] = volume
    else:
        msg = (
            "Sampling redshifts directly, instead of via comoving-volume.  This is less accurate!"
        )
        log.warning(msg)

    # Find the 'mass' (total number of binaries in each bin) by multiplying each bin by its volume
    # NOTE: this needs to be done manually, instead of within kalepy, because of log-spacings
    mass = utils._integrate_grid_differential_number(edges_integrate, dnum, freq=True)

    # ---- sample binaries from distribution
    if (sample_threshold is None) or (sample_threshold == 0.0):
        msg = (
            f"Sampling *all* binaries (~{mass.sum():.2e}).  "
            "Set `sample_threshold` to only sample outliers."
        )
        log.warning(msg)
        vals = kale.sample_grid(edges_sample, dnum, mass=mass, **sample_kwargs)
        weights = np.ones(vals.shape[1], dtype=int)
    else:
        vals, weights = kale.sample_outliers(
            edges_sample, dnum, sample_threshold, mass=mass, **sample_kwargs
        )

    vals[0] = 10.0 ** vals[0]
    vals[3] = np.e ** vals[3]

    # If we sampled in comoving-volume, instead of redshift, convert back to redshift
    if REDZ_SAMPLE_VOLUME:
        vals[2] = np.power(vals[2] / (4.0*np.pi/3.0), 1.0/3.0)
        vals[2] = cosmo.dcom_to_z(vals[2] * MPC)

    # Remove low-mass systems after sampling also
    if cut_below_mass is not None:
        bads = (vals[0] * vals[1] < cut_below_mass)
        vals = vals.T[~bads].T
        weights = weights[~bads]

    return vals, weights, edges, dnum, mass


def evolve_eccen_uniform_single(sam, eccen_init, sepa_init, nsteps):
    """Evolve binary eccentricity from an initial value along a range of separations.

    Parameters
    ----------
    sam : `holodeck.sam.Semi_Analytic_Model` instance
        The input semi-analytic model.  All this does is provide the range of total-masses to
        determine the minimum ISCO radius, which then determines the smallest separations to
        evolve until.
    eccen_init : float,
        Initial eccentricity of binaries at the given initial separation `sepa_init`.
        Must be between [0.0, 1.0).
    sepa_init : float,
        Initial binary separation at which evolution begins.  Units of [cm].
    nsteps : int,
        Number of (log-spaced) steps in separation between the initial separation `sepa_init`,
        and the final separation which is determined as the minimum ISCO radius based on the
        smallest total-mass of binaries in the `sam` instance.

    Returns
    -------
    sepa : (E,) ndarray of float
        The separations at which the eccentricity evolution is defined over.  This is the
        independent variable of the evolution.
        The shape `E` is the value of the `nsteps` parameter.
    eccen : (E,)
        The eccentricity of the binaries at each location in separation given by `sepa`.
        The shape `E` is the value of the `nsteps` parameter.

    """
    assert (0.0 <= eccen_init) and (eccen_init < 1.0)

    #! CHECK FOR COALESCENCE !#

    eccen = np.zeros(nsteps)
    eccen[0] = eccen_init

    sepa_max = sepa_init
    sepa_coal = holo.utils.schwarzschild_radius(sam.mtot) * 3
    # frst_coal = utils.kepler_freq_from_sepa(sam.mtot, sepa_coal)
    sepa_min = sepa_coal.min()
    sepa = np.logspace(*np.log10([sepa_max, sepa_min]), nsteps)

    for step in range(1, nsteps):
        a0 = sepa[step-1]
        a1 = sepa[step]
        da = (a1 - a0)
        e0 = eccen[step-1]

        _, e1 = holo.utils.rk4_step(holo.hardening.Hard_GW.deda, x0=a0, y0=e0, dx=da)
        e1 = np.clip(e1, 0.0, None)
        eccen[step] = e1

    return sepa, eccen


def _add_scatter_to_masses(mtot, mrat, dens, scatter, refine=4, linear_interp_backup=True, logspace_interp=True):
    """Add the given scatter to masses m1 and m2, for the given distribution of binaries.

    The procedure is as follows (see `dev-notebooks/sam-ndens-scatter.ipynb`):
    * (1) The density is first interpolated to a uniform, regular grid in (m1, m2) space.
          A 2nd-order interpolant is used first.  A 0th-order interpolant is used to fill-in bad values.
          In-between, a 1st-order interpolant is used if `linear_interp_backup` is True.
    * (2) The density distribution is convolved with a smoothing function along each axis (m1, m2) to
          account for scatter.
    * (3) The new density distribution is interpolated back to the original (mtot, mrat) grid.

    Parameters
    ----------
    mtot : (M,) ndarray
        Total masses in grams.
    mrat : (Q,) ndarray
        Mass ratios.
    dens : (M, Q) ndarray
        Density of binaries over the given mtot and mrat domain.
    scatter : float
        Amount of scatter in the M-MBulge relationship, in dex (i.e. over log10 of masses).
    refine : int,
        The increased density of grid-points used in the intermediate (m1, m2) domain, in step (1).
    linear_interp_backup : bool,
        Whether a linear interpolant is used to fill-in bad values after the 2nd order interpolant.
        This generally doesn't seem to fix any values.
    logspace_interp : bool,
        Whether interpolation should be performed in the log-space of masses.
        NOTE: strongly recommended.

    Returns
    -------
    m1m2_dens : (M, Q) ndarray,
        Binary density with scatter introduced.

    """
    assert np.shape(dens) == (mtot.size, mrat.size)

    dist = sp.stats.norm(loc=0.0, scale=scatter)

    # Get the primary and secondary masses corresponding to these total-mass and mass-ratios
    m1, m2 = utils.m1m2_from_mtmr(mtot[:, np.newaxis], mrat[np.newaxis, :])
    m1m2_on_mtmr_grid = (m1.flatten(), m2.flatten())

    # Construct a symmetric rectilinear grid in (m1, m2) space
    grid_size = m1.shape[0] * refine
    # make sure the extrema will fully span the required domain
    mextr = utils.minmax([0.9*mtot[0]*mrat[0]/(1.0 + mrat[0]), mtot[-1]*(1.0 + mrat[0])/mrat[0]])
    mgrid = np.logspace(*np.log10(mextr), grid_size)

    # Interpolate in log-space [recommended]
    scatter_mgrid = mgrid.copy()
    if logspace_interp:
        mgrid = np.log10(mgrid)
        m1m2_on_mtmr_grid = tuple([np.log10(mm) for mm in m1m2_on_mtmr_grid])

    m1m2_grid = np.meshgrid(mgrid, mgrid, indexing='ij')
    # Interpolate from irregular m1m2 space (based on mtmr space), into regular m1m2 grid
    m1m2_dens = sp.interpolate.griddata(m1m2_on_mtmr_grid, dens.flatten(), tuple(m1m2_grid), method='cubic')
    # Fill in problematic values with first-order interpolant
    if linear_interp_backup:
        bads = np.isnan(m1m2_dens) | (m1m2_dens <= 0.0)
        temp = sp.interpolate.griddata(m1m2_on_mtmr_grid, dens.flatten(), tuple(m1m2_grid), method='linear')
        log.debug(f"After 2nd order interpolation, {utils.frac_str(bads)} bad values")
        m1m2_dens[bads] = temp[bads]

    # Fill in problematic values with zeroth-order interpolant
    bads = np.isnan(m1m2_dens) | (m1m2_dens <= 0.0)
    log.debug(f"After interpolation, {utils.frac_str(bads)} bad values exist")
    if np.any(bads):
        temp = sp.interpolate.griddata(m1m2_on_mtmr_grid, dens.flatten(), tuple(m1m2_grid), method='nearest')
        m1m2_dens[bads] = temp[bads]
        bads = np.isnan(m1m2_dens) | (m1m2_dens <= 0.0)
        log.debug(f"After 0th order interpolation, {utils.frac_str(bads)} bad values exist")
        if np.any(bads):
            err = f"After 0th order interpolation, {utils.frac_str(bads)} remain!"
            log.exception(err)
            log.error(f"{utils.stats(dens.flatten())}")
            raise ValueError(err)

    # Introduce scatter along both the 0th (primary) and 1th (secondary) axes
    m1m2_dens = utils.scatter_redistribute(scatter_mgrid, dist, m1m2_dens, axis=0)
    m1m2_dens = utils.scatter_redistribute(scatter_mgrid, dist, m1m2_dens, axis=1)

    # Interpolate result back to mtmr grid
    interp = sp.interpolate.RegularGridInterpolator((mgrid, mgrid), m1m2_dens)
    m1m2_dens = interp(m1m2_on_mtmr_grid, method='linear').reshape(m1.shape)
    return m1m2_dens


def add_scatter_to_masses(mtot, mrat, dens, scatter, refine=4):
    """Add the given scatter to masses m1 and m2, for the given distribution of binaries.

    The procedure is as follows (see `dev-notebooks/sam-ndens-scatter.ipynb`):
    * (1) The density is first interpolated to a uniform, regular grid in (m1, m2) space.
          A 2nd-order interpolant is used first.  A 0th-order interpolant is used to fill-in bad values.
          In-between, a 1st-order interpolant is used if `linear_interp_backup` is True.
    * (2) The density distribution is convolved with a smoothing function along each axis (m1, m2) to
          account for scatter.
    * (3) The new density distribution is interpolated back to the original (mtot, mrat) grid.

    Parameters
    ----------
    mtot : (M,) ndarray
        Total masses in grams.
    mrat : (Q,) ndarray
        Mass ratios.
    dens : (M, Q) ndarray
        Density of binaries over the given mtot and mrat domain.
    scatter : float
        Amount of scatter in the M-MBulge relationship, in dex (i.e. over log10 of masses).
    refine : int,
        The increased density of grid-points used in the intermediate (m1, m2) domain, in step (1).
    linear_interp_backup : bool,
        Whether a linear interpolant is used to fill-in bad values after the 2nd order interpolant.
        This generally doesn't seem to fix any values.
    logspace_interp : bool,
        Whether interpolation should be performed in the log-space of masses.
        NOTE: strongly recommended.

    Returns
    -------
    m1m2_dens : (M, Q) ndarray,
        Binary density with scatter introduced.

    """
    assert np.ndim(dens) == 3
    assert np.shape(dens)[:2] == (mtot.size, mrat.size)
    dist = sp.stats.norm(loc=0.0, scale=scatter)
    output = np.zeros_like(dens)

    # Get the primary and secondary masses corresponding to these total-mass and mass-ratios
    m1, m2 = utils.m1m2_from_mtmr(mtot[:, np.newaxis], mrat[np.newaxis, :])
    m1m2_on_mtmr_grid = (m1.flatten(), m2.flatten())

    # Construct a symmetric rectilinear grid in (m1, m2) space
    grid_size = m1.shape[0] * refine
    # make sure the extrema will fully span the required domain
    mextr = utils.minmax([0.9*mtot[0]*mrat[0]/(1.0 + mrat[0]), mtot[-1]*(1.0 + mrat[0])/mrat[0]])
    _mgrid = np.logspace(*np.log10(mextr), grid_size)

    # Interpolate in log-space [recommended]
    mgrid_log10 = np.log10(_mgrid)
    m1m2_on_mtmr_grid = tuple([np.log10(mm) for mm in m1m2_on_mtmr_grid])

    m1m2_grid = np.meshgrid(mgrid_log10, mgrid_log10, indexing='ij')

    # Interpolate from irregular m1m2 space (based on mtmr space), into regular m1m2 grid
    numz = np.shape(dens)[2]
    dlay = None
    weights = utils._get_rolled_weights(mgrid_log10, dist)

    for ii in range(numz):
        dens_redz = dens[:, :, ii]
        if dlay is None:
            points = m1m2_on_mtmr_grid
        else:
            points = dlay
        interp = sp.interpolate.CloughTocher2DInterpolator(points, dens_redz.flatten())
        m1m2_dens = interp(tuple(m1m2_grid))
        if dlay is None:
            dlay = interp.tri

        # Fill in problematic values with zeroth-order interpolant
        bads = np.isnan(m1m2_dens) | (m1m2_dens < 0.0)
        log.debug(f"After interpolation, {utils.frac_str(bads)} bad values exist")
        if np.any(bads):
            # temp = sp.interpolate.griddata(m1m2_on_mtmr_grid, dens.flatten(), tuple(m1m2_grid), method='nearest')
            interp = sp.interpolate.NearestNDInterpolator(points, dens_redz.flatten())
            temp = interp(tuple(m1m2_grid))
            m1m2_dens[bads] = temp[bads]
            bads = np.isnan(m1m2_dens) | (m1m2_dens < 0.0)
            log.debug(f"After 0th order interpolation, {utils.frac_str(bads)} bad values exist")
            if np.any(bads):
                err = f"After 0th order interpolation, {utils.frac_str(bads)} remain!"
                log.exception(err)
                raise ValueError(err)

        # Introduce scatter along both the 0th (primary) and 1th (secondary) axes
        m1m2_dens = utils._scatter_with_weights(m1m2_dens, weights, axis=0)
        m1m2_dens = utils._scatter_with_weights(m1m2_dens, weights, axis=1)

        # Interpolate result back to mtmr grid
        interp = sp.interpolate.RegularGridInterpolator((mgrid_log10, mgrid_log10), m1m2_dens)
        m1m2_dens = interp(m1m2_on_mtmr_grid, method='linear').reshape(m1.shape)
        output[:, :, ii] = m1m2_dens[...]

    return output


def _check_bads(edges, vals, name):
    bads = ~np.isfinite(vals) | (vals < 0.0)
    if not np.any(bads):
        return

    err = f"Found {utils.frac_str(bads)} bad '{name}' values!"

    bads = np.where(bads)
    assert len(bads) == len(edges), f"`bads` ({len(bads)=}) does not match `edges` ({len(edges)=}) !"
    for ii, (edge, bad) in enumerate(zip(edges, bads)):
        idx = np.unique(bad)
        log.error(ii)
        log.error(idx)
        log.error(edge[idx])

    log.exception(err)
    raise ValueError(err)<|MERGE_RESOLUTION|>--- conflicted
+++ resolved
@@ -970,14 +970,6 @@
         if _DEBUG:
             _check_bads(edges, gwb, "gwb")
 
-<<<<<<< HEAD
-        # ---- Get the GWB spectrum from number of binaries over grid
-        # print('before calling hc here is edges:\n', edges)
-        # print('and here is number:\n', number.shape,'\n',number)
-        # print('and realize:\n', realize)
-        hc = gravwaves._gws_from_number_grid_integrated(edges, number, realize)
-=======
->>>>>>> 89033b9a
         if squeeze:
             gwb = gwb.squeeze()
 
