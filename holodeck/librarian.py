--- conflicted
+++ resolved
@@ -1342,13 +1342,9 @@
     log.debug(f"{args=}")
 
     if args.subcommand == 'combine':
-<<<<<<< HEAD
         sam_lib_combine(args.path, log, path_sims=Path(args.path).joinpath('sims'), recreate=args.recreate)
-=======
-        sam_lib_combine(args.path, log, path_sims=Path(args.path).joinpath('sims'))
     if args.subcommand == 'fit':
         fit_library_spectra(args.path, log)
->>>>>>> 0c94aa9a
     else:
         parser.print_help()
         sys.exit()
