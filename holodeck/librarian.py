--- conflicted
+++ resolved
@@ -1450,12 +1450,7 @@
                         help='Number of frequency bins', default=DEF_NUM_FBINS)
     parser.add_argument('-s', '--shape', action='store', dest='sam_shape', type=int,
                         help='Shape of SAM grid', default=None)
-<<<<<<< HEAD
     parser.add_argument('-l', '--nloudest', action='store', dest='nloudest', type=int,
-=======
-
-    parser.add_argument('-l', '--loudest', action='store', dest='nloudest', type=int,
->>>>>>> e6d56b19
                         help='Number of loudest single sources', default=DEF_NUM_LOUDEST)
     parser.add_argument('--gwb', action='store_true', dest="gwb_flag", default=False,
                         help="calculate and store the 'gwb' per se")
